--- conflicted
+++ resolved
@@ -167,14 +167,9 @@
     long transactionFee = 100000;
     boolean generateRecord = false;
     String memo = "add claims";
-<<<<<<< HEAD
 
     ByteString liveHashBS = CommonUtils.sha384HashOf("liveHash".getBytes());
     LiveHash liveHash = LiveHash.newBuilder().setHash(liveHashBS).setAccountId(newlyCreateAccountId1)
-=======
-    ByteString claimbyteString = ByteString.copyFrom(messageDigest);
-    LiveHash claim = LiveHash.newBuilder().setHash(claimbyteString).setAccountId(newlyCreateAccountId1)
->>>>>>> ecca4ff2
         .setKeys(KeyList.newBuilder().addAllKeys(waclPubKeyList).build()).setDuration(
             Duration.newBuilder().setSeconds(timestamp.getSeconds() + 10000000000l).build())
         .build();
@@ -202,24 +197,7 @@
     Transaction signedTransaction = TransactionSigner
         .signTransaction(tx, Collections.singletonList(firstPair.getPrivate()));
     log.info(signedTransaction + ":: is the signed transaction");
-<<<<<<< HEAD
-//    Transaction signedTransactiontKeys = TransactionSigner.signTransaction(signedTransaction,fromPrivKeyList);
     Transaction signedTransactiontKeys = TransactionSigner.signTransaction(signedTransaction, waclPrivKeyList, true);
-//    signedTransactiontKeys = TransactionSigner.signTransaction(signedTransaction,Collections.singletonList(firstPair.getPrivate()));
-=======
-    Transaction signedTransactiontKeys = null;
-    try {
-      signedTransactiontKeys = FileServiceTest.appendSignature(signedTransaction, waclPrivKeyList);
-    } catch (InvalidKeyException e) {
-      e.printStackTrace();
-    } catch (UnsupportedEncodingException e) {
-      e.printStackTrace();
-    } catch (SignatureException e) {
-      e.printStackTrace();
-    } catch (DecoderException e) {
-      e.printStackTrace();
-    }
->>>>>>> ecca4ff2
     log.info(signedTransactiontKeys + ":: is the transaction signed with the payer plus wacl");
 
     TransactionResponse response1 = stub.addLiveHash(signedTransactiontKeys);
