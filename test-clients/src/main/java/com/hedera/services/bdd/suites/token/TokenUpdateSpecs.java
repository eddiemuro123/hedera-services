package com.hedera.services.bdd.suites.token;

/*-
 * ‌
 * Hedera Services Test Clients
 * ​
 * Copyright (C) 2018 - 2020 Hedera Hashgraph, LLC
 * ​
 * Licensed under the Apache License, Version 2.0 (the "License");
 * you may not use this file except in compliance with the License.
 * You may obtain a copy of the License at
 *
 *      http://www.apache.org/licenses/LICENSE-2.0
 *
 * Unless required by applicable law or agreed to in writing, software
 * distributed under the License is distributed on an "AS IS" BASIS,
 * WITHOUT WARRANTIES OR CONDITIONS OF ANY KIND, either express or implied.
 * See the License for the specific language governing permissions and
 * limitations under the License.
 * ‍
 */

import com.hedera.services.bdd.spec.HapiApiSpec;
import com.hedera.services.bdd.spec.transactions.TxnUtils;
import com.hedera.services.bdd.suites.HapiApiSuite;
import org.apache.logging.log4j.LogManager;
import org.apache.logging.log4j.Logger;

import java.time.Instant;
import java.util.List;

import static com.hedera.services.bdd.spec.HapiApiSpec.defaultHapiSpec;
import static com.hedera.services.bdd.spec.queries.QueryVerbs.getAccountInfo;
import static com.hedera.services.bdd.spec.queries.QueryVerbs.getTokenInfo;
import static com.hedera.services.bdd.spec.queries.QueryVerbs.getTxnRecord;
import static com.hedera.services.bdd.spec.transactions.TxnVerbs.*;
import static com.hedera.services.bdd.spec.transactions.token.HapiTokenTransact.TokenMovement.moving;
import static com.hedera.services.bdd.spec.utilops.UtilVerbs.newKeyNamed;
import static com.hederahashgraph.api.proto.java.ResponseCodeEnum.INVALID_EXPIRATION_TIME;
import static com.hederahashgraph.api.proto.java.ResponseCodeEnum.INVALID_SIGNATURE;
import static com.hederahashgraph.api.proto.java.ResponseCodeEnum.INVALID_TOKEN_ID;
import static com.hederahashgraph.api.proto.java.ResponseCodeEnum.TOKEN_IS_IMMUTABlE;
import static com.hederahashgraph.api.proto.java.ResponseCodeEnum.TOKEN_NAME_TOO_LONG;
import static com.hederahashgraph.api.proto.java.ResponseCodeEnum.TOKEN_WAS_DELETED;

public class TokenUpdateSpecs extends HapiApiSuite {
	private static final Logger log = LogManager.getLogger(TokenUpdateSpecs.class);
	private static final int MAX_NAME_LENGTH = 100;

	private static String TOKEN_TREASURY = "treasury";

	public static void main(String... args) {
		new TokenUpdateSpecs().runSuiteSync();
	}

	@Override
	protected List<HapiApiSpec> getSpecsInSuite() {
		return List.of(new HapiApiSpec[] {
						symbolChanges(),
						standardImmutabilitySemanticsHold(),
						validAutoRenewWorks(),
						validatesMissingAdminKey(),
						tooLongNameCheckHolds(),
						nameChanges(),
						keysChange(),
						validatesAlreadyDeletedToken(),
						validatesMissingRef(),
<<<<<<< HEAD
						validatesAlreadyDeletedToken(),
=======
						treasuryEvolves(),
>>>>>>> b45e01eb
				}
		);
	}

	private HapiApiSpec validatesAlreadyDeletedToken() {
		return defaultHapiSpec("ValidatesAlreadyDeletedToken")
				.given(
						newKeyNamed("adminKey"),
						cryptoCreate(TOKEN_TREASURY),
						tokenCreate("tbd")
								.adminKey("adminKey")
								.treasury(TOKEN_TREASURY),
						tokenDelete("tbd")
				).when().then(
						tokenUpdate("tbd")
								.hasKnownStatus(TOKEN_WAS_DELETED)
				);
	}

	private HapiApiSpec standardImmutabilitySemanticsHold() {
		long then = Instant.now().getEpochSecond() + 1_234_567L;
		return defaultHapiSpec("StandardImmutabilitySemanticsHold")
				.given(
						tokenCreate("immutable").expiry(then)
				).when(
						tokenUpdate("immutable")
								.treasury(ADDRESS_BOOK_CONTROL)
								.hasKnownStatus(TOKEN_IS_IMMUTABlE),
						tokenUpdate("immutable")
								.expiry(then - 1)
								.hasKnownStatus(INVALID_EXPIRATION_TIME),
						tokenUpdate("immutable")
								.expiry(then + 1)
				).then(
						getTokenInfo("immutable").logged()
				);
	}

	private HapiApiSpec validatesMissingRef() {
		return defaultHapiSpec("UpdateValidatesRef")
				.given(
						cryptoCreate("payer").balance(A_HUNDRED_HBARS)
				).when().then(
						tokenUpdate("1.2.3")
								.payingWith("payer")
								.signedBy("payer")
								.hasKnownStatus(INVALID_TOKEN_ID)
				);
	}

	private HapiApiSpec validatesMissingAdminKey() {
		return defaultHapiSpec("ValidatesMissingAdminKey")
				.given(
						cryptoCreate(TOKEN_TREASURY),
						cryptoCreate("payer")
								.balance(A_HUNDRED_HBARS),
						tokenCreate("tbd")
								.freezeDefault(false)
								.treasury(TOKEN_TREASURY)
				).when().then(
						tokenUpdate("tbd")
								.autoRenewAccount(GENESIS)
								.payingWith("payer")
								.signedBy("payer", GENESIS)
								.hasKnownStatus(TOKEN_IS_IMMUTABlE)
				);
	}

	public HapiApiSpec keysChange() {
		return defaultHapiSpec("KeysChange")
				.given(
						newKeyNamed("adminKey"),
						newKeyNamed("newAdminKey"),
						newKeyNamed("kycThenFreezeKey"),
						newKeyNamed("freezeThenKycKey"),
						newKeyNamed("wipeThenSupplyKey"),
						newKeyNamed("supplyThenWipeKey"),
						cryptoCreate("misc"),
						cryptoCreate(TOKEN_TREASURY),
						tokenCreate("tbu")
								.treasury(TOKEN_TREASURY)
								.freezeDefault(true)
								.initialSupply(10)
								.adminKey("adminKey")
								.kycKey("kycThenFreezeKey")
								.freezeKey("freezeThenKycKey")
								.supplyKey("supplyThenWipeKey")
								.wipeKey("wipeThenSupplyKey")
				).when(
						getTokenInfo("tbu").logged(),
						tokenUpdate("tbu")
								.adminKey("newAdminKey")
								.kycKey("freezeThenKycKey")
								.freezeKey("kycThenFreezeKey")
								.wipeKey("supplyThenWipeKey")
								.supplyKey("wipeThenSupplyKey"),
						tokenAssociate("misc", "tbu")
				).then(
						getTokenInfo("tbu").logged(),
						grantTokenKyc("tbu", "misc")
								.signedBy(GENESIS, "freezeThenKycKey"),
						tokenUnfreeze("tbu", "misc")
								.signedBy(GENESIS, "kycThenFreezeKey"),
						getAccountInfo("misc").logged(),
						tokenTransact(moving(5, "tbu")
								.between(TOKEN_TREASURY, "misc")),
						mintToken("tbu", 10)
								.signedBy(GENESIS, "wipeThenSupplyKey"),
						burnToken("tbu", 10)
								.signedBy(GENESIS, "wipeThenSupplyKey"),
						wipeTokenAccount("tbu", "misc", 5)
								.signedBy(GENESIS, "supplyThenWipeKey"),
						getAccountInfo(TOKEN_TREASURY).logged()
				);
	}

	public HapiApiSpec treasuryEvolves() {
		return defaultHapiSpec("TreasuryEvolves")
				.given(
						newKeyNamed("adminKey"),
						newKeyNamed("kycKey"),
						newKeyNamed("freezeKey"),
						cryptoCreate("oldTreasury"),
						cryptoCreate("newTreasury"),
						tokenCreate("tbu")
								.adminKey("adminKey")
								.freezeDefault(true)
								.kycKey("kycKey")
								.freezeKey("freezeKey")
								.treasury("oldTreasury")
				).when(
						getAccountInfo("oldTreasury").logged(),
						getAccountInfo("newTreasury").logged(),
						tokenAssociate("newTreasury", "tbu"),
						tokenUpdate("tbu")
								.treasury("newTreasury")
								.via("treasuryUpdateTxn")
				).then(
						getAccountInfo("oldTreasury").logged(),
						getAccountInfo("newTreasury").logged(),
						getTxnRecord("treasuryUpdateTxn").logged()
				);
	}

	public HapiApiSpec validAutoRenewWorks() {
		long firstPeriod = 500_000, secondPeriod = 600_000;
		return defaultHapiSpec("AutoRenewInfoChanges")
				.given(
						cryptoCreate("autoRenew"),
						cryptoCreate("newAutoRenew"),
						newKeyNamed("adminKey")
				).when(
						tokenCreate("tbu")
								.adminKey("adminKey")
								.autoRenewAccount("autoRenew")
								.autoRenewPeriod(firstPeriod),
						tokenUpdate("tbu")
								.signedBy(GENESIS)
								.autoRenewAccount("newAutoRenew")
								.autoRenewPeriod(secondPeriod)
								.hasKnownStatus(INVALID_SIGNATURE),
						tokenUpdate("tbu")
								.autoRenewAccount("newAutoRenew")
								.autoRenewPeriod(secondPeriod)
				).then(
						getTokenInfo("tbu").logged()
				);
	}

	public HapiApiSpec symbolChanges() {
		var hopefullyUnique = "ORIGINAL" + TxnUtils.randomUppercase(5);

		return defaultHapiSpec("SymbolChanges")
				.given(
						newKeyNamed("adminKey"),
						cryptoCreate(TOKEN_TREASURY)
				).when(
						tokenCreate("tbu")
								.adminKey("adminKey")
								.treasury(TOKEN_TREASURY),
						tokenUpdate("tbu")
								.symbol(hopefullyUnique)
				).then(
						getTokenInfo("tbu").hasSymbol(hopefullyUnique),
						tokenAssociate(GENESIS, "tbu"),
						tokenTransact(
								moving(1, "tbu").between(TOKEN_TREASURY, GENESIS))
				);
	}

	public HapiApiSpec nameChanges() {
		var hopefullyUnique = "ORIGINAL" + TxnUtils.randomUppercase(5);

		return defaultHapiSpec("NameChanges")
				.given(
						newKeyNamed("adminKey"),
						cryptoCreate(TOKEN_TREASURY)
				).when(
						tokenCreate("tbu")
								.adminKey("adminKey")
								.treasury(TOKEN_TREASURY),
						tokenUpdate("tbu")
								.name(hopefullyUnique)
				).then(
						getTokenInfo("tbu").hasName(hopefullyUnique)
				);
	}

	public HapiApiSpec tooLongNameCheckHolds() {
		var tooLongName = "ORIGINAL" + TxnUtils.randomUppercase(MAX_NAME_LENGTH+1);

		return defaultHapiSpec("TooLongNameCheckHolds")
				.given(
						newKeyNamed("adminKey"),
						cryptoCreate(TOKEN_TREASURY)
				).when(
						tokenCreate("tbu")
								.adminKey("adminKey")
								.treasury(TOKEN_TREASURY)
				).then(
						tokenUpdate("tbu")
								.name(tooLongName)
								.hasKnownStatus(TOKEN_NAME_TOO_LONG)
				);
	}

	@Override
	protected Logger getResultsLogger() {
		return log;
	}
}<|MERGE_RESOLUTION|>--- conflicted
+++ resolved
@@ -65,11 +65,7 @@
 						keysChange(),
 						validatesAlreadyDeletedToken(),
 						validatesMissingRef(),
-<<<<<<< HEAD
-						validatesAlreadyDeletedToken(),
-=======
 						treasuryEvolves(),
->>>>>>> b45e01eb
 				}
 		);
 	}
