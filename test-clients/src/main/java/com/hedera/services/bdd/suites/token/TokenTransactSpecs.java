--- conflicted
+++ resolved
@@ -121,12 +121,9 @@
 						simpleHtsFeeCaseStudy(),
 						nestedHbarCaseStudy(),
 						nestedFractionalCaseStudy(),
-<<<<<<< HEAD
 						nestedHtsCaseStudy(),
-=======
 						treasuriesAreExemptFromAllFees(),
 						collectorsAreExemptFromTheirOwnFeesButNotOthers(),
->>>>>>> 2527f152
 				}
 		);
 	}
@@ -1078,7 +1075,6 @@
 				);
 	}
 
-<<<<<<< HEAD
 	public HapiApiSpec nestedHtsCaseStudy() {
 		final var debbie = "Debbie";
 		final var edgar = "Edgar";
@@ -1134,7 +1130,9 @@
 						getTxnRecord(txnFromTreasury).logged(),
 						getTxnRecord(txnFromDebbie).logged()
 						/* TODO - validate balances */
-=======
+				);
+	}
+
 	public HapiApiSpec treasuriesAreExemptFromAllFees() {
 		final var edgar = "Edgar";
 		final var feeToken = "FeeToken";
@@ -1255,7 +1253,6 @@
 								.hasTokenBalance(topLevelToken, 1_100L),
 						getAccountBalance(edgar)
 								.hasTokenBalance(topLevelToken, 900L)
->>>>>>> 2527f152
 				);
 	}
 
