--- conflicted
+++ resolved
@@ -299,10 +299,7 @@
 			}
 		}
 		finalizingFuture.join();
-<<<<<<< HEAD
-=======
-
->>>>>>> 030d3c78
+
 		tearDown();
 		log.info(logPrefix() + "final status: " + status + "!");
 
