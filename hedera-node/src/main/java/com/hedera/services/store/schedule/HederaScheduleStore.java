package com.hedera.services.store.schedule;

/*
 * ‌
 * Hedera Services Node
 * ​
 * Copyright (C) 2018 - 2020 Hedera Hashgraph, LLC
 * ​
 * Licensed under the Apache License, Version 2.0 (the "License");
 * you may not use this file except in compliance with the License.
 * You may obtain a copy of the License at
 *
 *     http://www.apache.org/licenses/LICENSE-2.0
 *
 * Unless required by applicable law or agreed to in writing, software
 * distributed under the License is distributed on an "AS IS" BASIS,
 * WITHOUT WARRANTIES OR CONDITIONS OF ANY KIND, either express or implied.
 * See the License for the specific language governing permissions and
 * limitations under the License.
 * ‍
 */

import com.hedera.services.ledger.ids.EntityIdSource;
import com.hedera.services.legacy.core.jproto.JKey;
import com.hedera.services.state.merkle.MerkleEntityId;
import com.hedera.services.state.merkle.MerkleSchedule;
import com.hedera.services.state.submerkle.EntityId;
import com.hedera.services.state.submerkle.RichInstant;
import com.hedera.services.store.CreationResult;
import com.hedera.services.store.HederaStore;
import com.hederahashgraph.api.proto.java.AccountID;
import com.hederahashgraph.api.proto.java.ResponseCodeEnum;
import com.hederahashgraph.api.proto.java.ScheduleID;
import com.swirlds.fcmap.FCMap;

import java.util.Arrays;
import java.util.HashMap;
import java.util.Map;
import java.util.Optional;
import java.util.Set;
import java.util.function.Consumer;
import java.util.function.Supplier;

import static com.hedera.services.state.merkle.MerkleEntityId.fromScheduleId;
import static com.hedera.services.store.CreationResult.failure;
import static com.hedera.services.store.CreationResult.success;
import static com.hedera.services.store.schedule.CompositeKey.fromMerkleSchedule;
import static com.hedera.services.utils.EntityIdUtils.readableId;
import static com.hederahashgraph.api.proto.java.ResponseCodeEnum.INVALID_SCHEDULE_ACCOUNT_ID;
import static com.hederahashgraph.api.proto.java.ResponseCodeEnum.INVALID_SCHEDULE_ID;
import static com.hederahashgraph.api.proto.java.ResponseCodeEnum.INVALID_SCHEDULE_PAYER_ID;
import static com.hederahashgraph.api.proto.java.ResponseCodeEnum.OK;
import static com.hederahashgraph.api.proto.java.ResponseCodeEnum.SCHEDULE_IS_IMMUTABLE;
import static com.hederahashgraph.api.proto.java.ResponseCodeEnum.SCHEDULE_WAS_DELETED;

/**
 * Provides a managing store for Scheduled Entities.
 *
 * @author Daniel Ivanov
 */
public class HederaScheduleStore extends HederaStore implements ScheduleStore {
	static final ScheduleID NO_PENDING_ID = ScheduleID.getDefaultInstance();

	private final Supplier<FCMap<MerkleEntityId, MerkleSchedule>> schedules;
	Map<CompositeKey, MerkleEntityId> txToEntityId = new HashMap<>();

	ScheduleID pendingId = NO_PENDING_ID;
	MerkleSchedule pendingCreation;

	public HederaScheduleStore(
			EntityIdSource ids,
			Supplier<FCMap<MerkleEntityId, MerkleSchedule>> schedules
	) {
		super(ids);
		this.schedules = schedules;
		buildTxToEntityIdMap(this.schedules);
	}

	@Override
	public MerkleSchedule get(ScheduleID id) {
		throwIfMissing(id);

		return pendingId.equals(id) ? pendingCreation : schedules.get().get(fromScheduleId(id));
	}

	private void throwIfMissing(ScheduleID id) {
		if (!exists(id)) {
			throw new IllegalArgumentException(String.format(
					"Argument 'id=%s' does refer to an extant scheduled entity!",
					readableId(id)));
		}
	}

	@Override
	public boolean exists(ScheduleID id) {
		return pendingId.equals(id) || schedules.get().containsKey(fromScheduleId(id));
	}

	@Override
	public void apply(ScheduleID id, Consumer<MerkleSchedule> change) {
		throwIfMissing(id);

<<<<<<< HEAD
		if (id.equals(pendingId)) {
			applyProvisionally(change);
			return;
		}

=======
>>>>>>> be9c6fc5
		var key = fromScheduleId(id);
		var schedule = schedules.get().getForModify(key);
		try {
			change.accept(schedule);
		} catch (Exception e) {
			throw new IllegalArgumentException("Schedule change failed unexpectedly!", e);
		} finally {
			schedules.get().replace(key, schedule);
		}
	}

	private void applyProvisionally(Consumer<MerkleSchedule> change) {
		change.accept(pendingCreation);
	}

	@Override
	public CreationResult<ScheduleID> createProvisionally(byte[] bodyBytes, AccountID payer, AccountID schedulingAccount, RichInstant schedulingTXValidStart, Optional<JKey> adminKey, Optional<String> entityMemo) {
		var validity = accountCheck(schedulingAccount, INVALID_SCHEDULE_ACCOUNT_ID);
		if (validity != OK) {
			return failure(validity);
		}
		validity = accountCheck(payer, INVALID_SCHEDULE_PAYER_ID);
		if (validity != OK) {
			return failure(validity);
		}

		pendingId = ids.newScheduleId(schedulingAccount);
		pendingCreation = new MerkleSchedule(
				bodyBytes,
				EntityId.ofNullableAccountId(schedulingAccount),
				schedulingTXValidStart);
		adminKey.ifPresent(pendingCreation::setAdminKey);
		entityMemo.ifPresent(pendingCreation::setMemo);
		pendingCreation.setPayer(EntityId.ofNullableAccountId(payer));

		return success(pendingId);
	}

	@Override
	public ResponseCodeEnum addSigners(ScheduleID sID, Set<JKey> signers) {
		var id = resolve(sID);
		if (id == MISSING_SCHEDULE) {
			return INVALID_SCHEDULE_ID;
		}

		var schedule = get(id);
		if (schedule.isDeleted()) {
			return SCHEDULE_WAS_DELETED;
		}

		schedule.addSigners(signers);

		return OK;
	}

	@Override
	public ResponseCodeEnum delete(ScheduleID id){
		var idRes = resolve(id);
		if (idRes == MISSING_SCHEDULE) {
			return INVALID_SCHEDULE_ID;
		}

		var schedule = get(id);
		if (schedule.adminKey().isEmpty()) {
			return SCHEDULE_IS_IMMUTABLE;
		}
		if (schedule.isDeleted()) {
			return SCHEDULE_WAS_DELETED;
		}

		delete(id, schedule);
		return OK;
	}

	@Override
	public void commitCreation() {
		throwIfNoCreationPending();

		var id = fromScheduleId(pendingId);
		schedules.get().put(id, pendingCreation);
		var key = fromMerkleSchedule(pendingCreation);
		txToEntityId.put(key, id);
		resetPendingCreation();
	}

	@Override
	public void rollbackCreation() {
		throwIfNoCreationPending();
		super.rollbackCreation();
		resetPendingCreation();
	}

	@Override
	public boolean isCreationPending() {
		return pendingId != NO_PENDING_ID;
	}

	private void resetPendingCreation() {
		pendingId = NO_PENDING_ID;
		pendingCreation = null;
	}

	private void throwIfNoCreationPending() {
		if (pendingId == NO_PENDING_ID) {
			throw new IllegalStateException("No pending schedule creation!");
		}
	}

	private void buildTxToEntityIdMap(Supplier<FCMap<MerkleEntityId, MerkleSchedule>> schedules) {
		var schedulesMap = schedules.get();
		schedulesMap.forEach((key, value) -> txToEntityId.put(fromMerkleSchedule(value), key));
	}

	@Override
	public Optional<ScheduleID> lookupScheduleId(byte[] bodyBytes, AccountID scheduledTxPayer) {
		var keyToCheckFor = new CompositeKey(Arrays.hashCode(bodyBytes), scheduledTxPayer);

		if (isCreationPending()) {
			var pendingKey = fromMerkleSchedule(pendingCreation);

			if (keyToCheckFor.equals(pendingKey)) {
				return Optional.of(pendingId);
			}
		}

		if (txToEntityId.containsKey(keyToCheckFor)) {
			var scheduleId = txToEntityId.get(keyToCheckFor).toScheduleId();
			return Optional.of(scheduleId);
		}

		return Optional.empty();
	}

	@Override
	public ResponseCodeEnum markAsExecuted(ScheduleID id) {
		var idRes = resolve(id);
		if (idRes == MISSING_SCHEDULE) {
			return INVALID_SCHEDULE_ID;
		}

		var schedule = get(id);
		if (schedule.isDeleted()) {
			return SCHEDULE_WAS_DELETED;
		}

		delete(id, schedule);
		return OK;
	}

	private void delete(ScheduleID id, MerkleSchedule schedule) {
		apply(id, DELETION);
		txToEntityId.remove(fromMerkleSchedule(schedule));
	}
}<|MERGE_RESOLUTION|>--- conflicted
+++ resolved
@@ -100,14 +100,11 @@
 	public void apply(ScheduleID id, Consumer<MerkleSchedule> change) {
 		throwIfMissing(id);
 
-<<<<<<< HEAD
 		if (id.equals(pendingId)) {
 			applyProvisionally(change);
 			return;
 		}
 
-=======
->>>>>>> be9c6fc5
 		var key = fromScheduleId(id);
 		var schedule = schedules.get().getForModify(key);
 		try {
