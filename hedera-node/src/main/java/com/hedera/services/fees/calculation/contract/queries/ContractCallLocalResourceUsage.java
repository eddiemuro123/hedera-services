--- conflicted
+++ resolved
@@ -55,15 +55,9 @@
 
 	@Inject
 	public ContractCallLocalResourceUsage(
-<<<<<<< HEAD
-			SmartContractFeeBuilder usageEstimator,
-			GlobalDynamicProperties properties,
-			CallLocalExecutor executor
-=======
-			final ContractCallLocalAnswer.LegacyLocalCaller delegate,
 			final SmartContractFeeBuilder usageEstimator,
-			final GlobalDynamicProperties properties
->>>>>>> 8cbaf273
+			final GlobalDynamicProperties properties,
+			final CallLocalExecutor executor
 	) {
 		this.executor = executor;
 
@@ -93,13 +87,8 @@
 			if (null == queryCtx) {
 				response = dummyResponse(op.getContractID());
 			} else {
-<<<<<<< HEAD
 				response = executor.execute(op);
-				queryCtx.get().put(CONTRACT_CALL_LOCAL_CTX_KEY, response);
-=======
-				response = delegate.perform(op, Instant.now().getEpochSecond());
 				queryCtx.put(CONTRACT_CALL_LOCAL_CTX_KEY, response);
->>>>>>> 8cbaf273
 			}
 			final var nonGasUsage = usageEstimator.getContractCallLocalFeeMatrices(
 					op.getFunctionParameters().size(),
