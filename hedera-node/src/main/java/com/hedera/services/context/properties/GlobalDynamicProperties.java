--- conflicted
+++ resolved
@@ -29,14 +29,11 @@
 
 	private int maxTokensPerAccount;
 	private int maxTokensSymbolLength;
-<<<<<<< HEAD
 	private int maxTokensNameLength;
-=======
 	private int maxFileSizeKb;
 	private int cacheRecordsTtl;
 	private int maxContractStorageKb;
 	private int ratesIntradayChangeLimitPercent;
->>>>>>> b75e4e98
 	private long maxAccountNum;
 	private long defaultContractSendThreshold;
 	private long defaultContractReceiveThreshold;
@@ -92,12 +89,10 @@
 		return maxAccountNum;
 	}
 
-<<<<<<< HEAD
 	public int maxTokensNameLength() {
 		return maxTokensNameLength;
 	}
 
-=======
 	public int maxFileSizeKb() {
 		return maxFileSizeKb;
 	}
@@ -118,7 +113,6 @@
 		return ratesIntradayChangeLimitPercent;
         }
 
->>>>>>> b75e4e98
 	public boolean shouldCreateThresholdRecords() {
 		return shouldCreateThresholdRecords;
 	}
