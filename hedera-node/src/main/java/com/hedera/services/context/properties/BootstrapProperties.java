package com.hedera.services.context.properties;

/*-
 * ‌
 * Hedera Services Node
 * ​
 * Copyright (C) 2018 - 2020 Hedera Hashgraph, LLC
 * ​
 * Licensed under the Apache License, Version 2.0 (the "License");
 * you may not use this file except in compliance with the License.
 * You may obtain a copy of the License at
 * 
 *      http://www.apache.org/licenses/LICENSE-2.0
 * 
 * Unless required by applicable law or agreed to in writing, software
 * distributed under the License is distributed on an "AS IS" BASIS,
 * WITHOUT WARRANTIES OR CONDITIONS OF ANY KIND, either express or implied.
 * See the License for the specific language governing permissions and
 * limitations under the License.
 * ‍
 */

import org.apache.logging.log4j.LogManager;
import org.apache.logging.log4j.Logger;

import java.io.IOException;
import java.io.InputStream;
import java.nio.file.Files;
import java.nio.file.Paths;
import java.util.HashMap;
import java.util.HashSet;
import java.util.Map;
import java.util.Properties;
import java.util.Set;
import java.util.function.Function;
import java.util.stream.Collectors;
import java.util.stream.Stream;

import static com.hedera.services.context.properties.PropUtils.loadOverride;
import static java.util.Collections.unmodifiableSet;
import static java.util.Map.entry;
import static java.util.stream.Collectors.toList;
import static java.util.stream.Collectors.toSet;

public class BootstrapProperties implements PropertySource {
	private static Map<String, Object> MISSING_PROPS = null;

	private static Function<String, InputStream> nullableResourceStreamProvider =
			BootstrapProperties.class.getClassLoader()::getResourceAsStream;

	static Logger log = LogManager.getLogger(BootstrapProperties.class);

	static ThrowingStreamProvider resourceStreamProvider = resource -> {
		var in = nullableResourceStreamProvider.apply(resource);
		if (in == null) {
			throw new IOException(String.format("Resource '%s' cannot be loaded.", resource));
		}
		return in;
	};
	static ThrowingStreamProvider fileStreamProvider = loc -> Files.newInputStream(Paths.get(loc));

	String BOOTSTRAP_PROPS_RESOURCE = "bootstrap.properties";
	String BOOTSTRAP_OVERRIDE_PROPS_LOC = "data/config/bootstrap.properties";

	Map<String, Object> bootstrapProps = MISSING_PROPS;

	void initPropsFromResource() {
		var resourceProps = new Properties();
		load(BOOTSTRAP_PROPS_RESOURCE, resourceProps);
		loadOverride(BOOTSTRAP_OVERRIDE_PROPS_LOC, resourceProps, fileStreamProvider, log);

		Set<String> unrecognizedProps = new HashSet<>(resourceProps.stringPropertyNames());
		unrecognizedProps.removeAll(BOOTSTRAP_PROP_NAMES);
		if (!unrecognizedProps.isEmpty()) {
			var msg = String.format(
					"'%s' contains unrecognized properties: %s!",
					BOOTSTRAP_PROPS_RESOURCE,
					unrecognizedProps);
			throw new IllegalStateException(msg);
		}
		var missingProps = BOOTSTRAP_PROP_NAMES.stream()
				.filter(name -> !resourceProps.containsKey(name))
				.sorted()
				.collect(toList());
		if (!missingProps.isEmpty()) {
			var msg = String.format(
					"'%s' is missing properties: %s!",
					BOOTSTRAP_PROPS_RESOURCE,
					missingProps);
			throw new IllegalStateException(msg);
		}

		bootstrapProps = new HashMap<>();
		BOOTSTRAP_PROP_NAMES
				.stream()
				.forEach(prop -> bootstrapProps.put(
						prop,
						PROP_TRANSFORMS.getOrDefault(prop, s -> s)
								.apply(resourceProps.getProperty(prop))));

		var msg = "Resolved bootstrap properties:\n  " + BOOTSTRAP_PROP_NAMES.stream()
				.sorted()
				.map(name -> String.format("%s=%s", name, bootstrapProps.get(name)))
				.collect(Collectors.joining("\n  "));
		log.info(msg);
	}

	private void load(String resource, Properties intoProps) {
		InputStream fin;
		try {
			fin = resourceStreamProvider.newInputStream(resource);
			intoProps.load(fin);
		} catch (IOException e) {
			throw new IllegalStateException(
					String.format("'%s' could not be loaded!", resource),
					e);
		}
	}

	void ensureProps() {
		if (bootstrapProps == MISSING_PROPS) {
			initPropsFromResource();
		}
	}

	@Override
	public boolean containsProperty(String name) {
		return BOOTSTRAP_PROP_NAMES.contains(name);
	}

	@Override
	public Object getProperty(String name) {
		ensureProps();
		if (bootstrapProps.containsKey(name)) {
			return bootstrapProps.get(name);
		} else {
			throw new IllegalArgumentException(String.format("No such property '%s'!", name));
		}
	}

	@Override
	public Set<String> allPropertyNames() {
		return BOOTSTRAP_PROP_NAMES;
	}

	static final Set<String> BOOTSTRAP_PROPS = Set.of(
			"bootstrap.feeSchedulesJson.resource",
			"bootstrap.genesisB64Keystore.keyName",
			"bootstrap.genesisB64Keystore.path",
			"bootstrap.genesisPemPassphrase.path",
			"bootstrap.genesisPem.path",
			"bootstrap.hapiPermissions.path",
			"bootstrap.ledger.nodeAccounts.initialBalance",
			"bootstrap.ledger.systemAccounts.initialBalance",
			"bootstrap.ledger.systemAccounts.recordThresholds",
			"bootstrap.networkProperties.path",
			"bootstrap.rates.currentHbarEquiv",
			"bootstrap.rates.currentCentEquiv",
			"bootstrap.rates.currentExpiry",
			"bootstrap.rates.nextHbarEquiv",
			"bootstrap.rates.nextCentEquiv",
			"bootstrap.rates.nextExpiry",
			"bootstrap.system.entityExpiry"
	);

	static final Set<String> GLOBAL_STATIC_PROPS = Set.of(
			"accounts.addressBookAdmin",
			"accounts.exchangeRatesAdmin",
			"accounts.feeSchedulesAdmin",
			"accounts.freezeAdmin",
			"accounts.systemAdmin",
			"accounts.systemAdmin.firstManaged",
			"accounts.systemAdmin.lastManaged",
			"accounts.systemDeleteAdmin",
			"accounts.systemUndeleteAdmin",
			"accounts.treasury",
			"files.addressBook",
			"files.networkProperties",
			"files.exchangeRates",
			"files.feeSchedules",
			"files.hapiPermissions",
			"files.nodeDetails",
			"hedera.numReservedSystemEntities",
			"hedera.realm",
			"hedera.shard",
			"ledger.numSystemAccounts",
			"ledger.totalTinyBarFloat"
	);

	static final Set<String> GLOBAL_DYNAMIC_PROPS = Set.of(
			"cache.records.ttl",
			"contracts.defaultReceiveThreshold",
			"contracts.defaultSendThreshold",
<<<<<<< HEAD
			"contracts.maxStorageKb",
			"files.maxSizeKb",
			"ledger.fundingAccount",
=======
			"ledger.createThresholdRecords",
>>>>>>> 9688eabd
			"ledger.maxAccountNum",
			"rates.intradayChangeLimitPercent",
			"tokens.maxPerAccount",
			"tokens.maxSymbolLength"
	);

	static final Set<String> NODE_PROPS = Set.of(
			"grpc.port",
			"grpc.tlsPort",
			"hedera.profiles.active",
			"precheck.account.maxLookupRetries",
			"precheck.account.lookupRetryBackoffIncrementMs"
	);

	public static final Set<String> BOOTSTRAP_PROP_NAMES = unmodifiableSet(
			Stream.of(BOOTSTRAP_PROPS, GLOBAL_STATIC_PROPS, GLOBAL_DYNAMIC_PROPS, NODE_PROPS)
					.flatMap(Set::stream)
					.collect(toSet()));

	static final Map<String, Function<String, Object>> PROP_TRANSFORMS = Map.ofEntries(
			entry("accounts.addressBookAdmin", AS_LONG),
			entry("accounts.exchangeRatesAdmin", AS_LONG),
			entry("accounts.feeSchedulesAdmin", AS_LONG),
			entry("accounts.freezeAdmin", AS_LONG),
			entry("accounts.systemAdmin", AS_LONG),
			entry("accounts.systemDeleteAdmin", AS_LONG),
			entry("accounts.systemUndeleteAdmin", AS_LONG),
			entry("accounts.systemAdmin.firstManaged", AS_LONG),
			entry("accounts.systemAdmin.lastManaged", AS_LONG),
			entry("accounts.treasury", AS_LONG),
			entry("cache.records.ttl", AS_INT),
			entry("files.addressBook", AS_LONG),
			entry("files.networkProperties", AS_LONG),
			entry("files.exchangeRates", AS_LONG),
			entry("files.feeSchedules", AS_LONG),
			entry("files.hapiPermissions", AS_LONG),
			entry("files.nodeDetails", AS_LONG),
			entry("grpc.port", AS_INT),
			entry("grpc.tlsPort", AS_INT),
			entry("hedera.numReservedSystemEntities", AS_LONG),
			entry("hedera.profiles.active", AS_PROFILE),
			entry("hedera.realm", AS_LONG),
			entry("hedera.shard", AS_LONG),
			entry("precheck.account.maxLookupRetries", AS_INT),
			entry("precheck.account.lookupRetryBackoffIncrementMs", AS_INT),
			entry("bootstrap.ledger.nodeAccounts.initialBalance", AS_LONG),
			entry("bootstrap.ledger.systemAccounts.initialBalance", AS_LONG),
			entry("bootstrap.ledger.systemAccounts.recordThresholds", AS_LONG),
			entry("bootstrap.rates.currentHbarEquiv", AS_INT),
			entry("bootstrap.rates.currentCentEquiv", AS_INT),
			entry("bootstrap.rates.currentExpiry", AS_LONG),
			entry("bootstrap.rates.nextHbarEquiv", AS_INT),
			entry("bootstrap.rates.nextCentEquiv", AS_INT),
			entry("bootstrap.rates.nextExpiry", AS_LONG),
			entry("bootstrap.system.entityExpiry", AS_LONG),
<<<<<<< HEAD
			entry("files.maxSizeKb", AS_INT),
			entry("ledger.fundingAccount", AS_LONG),
=======
			entry("ledger.createThresholdRecords", AS_BOOLEAN),
>>>>>>> 9688eabd
			entry("ledger.maxAccountNum", AS_LONG),
			entry("ledger.numSystemAccounts", AS_INT),
			entry("ledger.totalTinyBarFloat", AS_LONG),
			entry("tokens.maxPerAccount", AS_INT),
			entry("tokens.maxSymbolLength", AS_INT),
			entry("contracts.defaultReceiveThreshold", AS_LONG),
			entry("contracts.defaultSendThreshold", AS_LONG),
			entry("contracts.maxStorageKb", AS_INT),
			entry("rates.intradayChangeLimitPercent", AS_INT)
	);
}<|MERGE_RESOLUTION|>--- conflicted
+++ resolved
@@ -191,13 +191,10 @@
 			"cache.records.ttl",
 			"contracts.defaultReceiveThreshold",
 			"contracts.defaultSendThreshold",
-<<<<<<< HEAD
 			"contracts.maxStorageKb",
 			"files.maxSizeKb",
+			"ledger.createThresholdRecords",
 			"ledger.fundingAccount",
-=======
-			"ledger.createThresholdRecords",
->>>>>>> 9688eabd
 			"ledger.maxAccountNum",
 			"rates.intradayChangeLimitPercent",
 			"tokens.maxPerAccount",
@@ -253,12 +250,9 @@
 			entry("bootstrap.rates.nextCentEquiv", AS_INT),
 			entry("bootstrap.rates.nextExpiry", AS_LONG),
 			entry("bootstrap.system.entityExpiry", AS_LONG),
-<<<<<<< HEAD
 			entry("files.maxSizeKb", AS_INT),
 			entry("ledger.fundingAccount", AS_LONG),
-=======
 			entry("ledger.createThresholdRecords", AS_BOOLEAN),
->>>>>>> 9688eabd
 			entry("ledger.maxAccountNum", AS_LONG),
 			entry("ledger.numSystemAccounts", AS_INT),
 			entry("ledger.totalTinyBarFloat", AS_LONG),
