package com.hedera.services.context.properties;

/*-
 * ‌
 * Hedera Services Node
 * ​
 * Copyright (C) 2018 - 2021 Hedera Hashgraph, LLC
 * ​
 * Licensed under the Apache License, Version 2.0 (the "License");
 * you may not use this file except in compliance with the License.
 * You may obtain a copy of the License at
 * 
 *      http://www.apache.org/licenses/LICENSE-2.0
 * 
 * Unless required by applicable law or agreed to in writing, software
 * distributed under the License is distributed on an "AS IS" BASIS,
 * WITHOUT WARRANTIES OR CONDITIONS OF ANY KIND, either express or implied.
 * See the License for the specific language governing permissions and
 * limitations under the License.
 * ‍
 */

import org.apache.logging.log4j.LogManager;
import org.apache.logging.log4j.Logger;

import java.io.IOException;
import java.io.InputStream;
import java.nio.file.Files;
import java.nio.file.Paths;
import java.util.HashMap;
import java.util.HashSet;
import java.util.Map;
import java.util.Properties;
import java.util.Set;
import java.util.function.Function;
import java.util.stream.Collectors;
import java.util.stream.Stream;

import static com.hedera.services.context.properties.PropUtils.loadOverride;
import static java.util.Collections.unmodifiableSet;
import static java.util.Map.entry;
import static java.util.stream.Collectors.toList;
import static java.util.stream.Collectors.toSet;

public class BootstrapProperties implements PropertySource {
	private static Map<String, Object> MISSING_PROPS = null;

	private static Function<String, InputStream> nullableResourceStreamProvider =
			BootstrapProperties.class.getClassLoader()::getResourceAsStream;

	static Logger log = LogManager.getLogger(BootstrapProperties.class);

	static ThrowingStreamProvider resourceStreamProvider = resource -> {
		var in = nullableResourceStreamProvider.apply(resource);
		if (in == null) {
			throw new IOException(String.format("Resource '%s' cannot be loaded.", resource));
		}
		return in;
	};
	private static ThrowingStreamProvider fileStreamProvider = loc -> Files.newInputStream(Paths.get(loc));

	String BOOTSTRAP_PROPS_RESOURCE = "bootstrap.properties";
	String BOOTSTRAP_OVERRIDE_PROPS_LOC = "data/config/bootstrap.properties";

	Map<String, Object> bootstrapProps = MISSING_PROPS;

	private void initPropsFromResource() {
		var resourceProps = new Properties();
		load(BOOTSTRAP_PROPS_RESOURCE, resourceProps);
		loadOverride(BOOTSTRAP_OVERRIDE_PROPS_LOC, resourceProps, fileStreamProvider, log);

		Set<String> unrecognizedProps = new HashSet<>(resourceProps.stringPropertyNames());
		unrecognizedProps.removeAll(BOOTSTRAP_PROP_NAMES);
		if (!unrecognizedProps.isEmpty()) {
			var msg = String.format(
					"'%s' contains unrecognized properties: %s!",
					BOOTSTRAP_PROPS_RESOURCE,
					unrecognizedProps);
			throw new IllegalStateException(msg);
		}
		var missingProps = BOOTSTRAP_PROP_NAMES.stream()
				.filter(name -> !resourceProps.containsKey(name))
				.sorted()
				.collect(toList());
		if (!missingProps.isEmpty()) {
			var msg = String.format(
					"'%s' is missing properties: %s!",
					BOOTSTRAP_PROPS_RESOURCE,
					missingProps);
			throw new IllegalStateException(msg);
		}

		bootstrapProps = new HashMap<>();
		BOOTSTRAP_PROP_NAMES
				.stream()
				.forEach(prop -> bootstrapProps.put(
						prop,
						transformFor(prop).apply(resourceProps.getProperty(prop))));

		var msg = "Resolved bootstrap properties:\n  " + BOOTSTRAP_PROP_NAMES.stream()
				.sorted()
				.map(name -> String.format("%s=%s", name, bootstrapProps.get(name)))
				.collect(Collectors.joining("\n  "));
		log.info(msg);
	}

	private void load(String resource, Properties intoProps) {
		try (InputStream fin = resourceStreamProvider.newInputStream(resource)) {
			intoProps.load(fin);
		} catch (IOException e) {
			throw new IllegalStateException(
					String.format("'%s' could not be loaded!", resource),
					e);
		}
	}

	void ensureProps() {
		if (bootstrapProps == MISSING_PROPS) {
			initPropsFromResource();
		}
	}

	@Override
	public boolean containsProperty(String name) {
		return BOOTSTRAP_PROP_NAMES.contains(name);
	}

	@Override
	public Object getProperty(String name) {
		ensureProps();
		if (bootstrapProps.containsKey(name)) {
			return bootstrapProps.get(name);
		} else {
			throw new IllegalArgumentException(String.format("Argument 'name=%s' is invalid!", name));
		}
	}

	@Override
	public Set<String> allPropertyNames() {
		return BOOTSTRAP_PROP_NAMES;
	}

	static final Set<String> BOOTSTRAP_PROPS = Set.of(
			"bootstrap.feeSchedulesJson.resource",
			"bootstrap.genesisB64Keystore.keyName",
			"bootstrap.genesisB64Keystore.path",
			"bootstrap.genesisPemPassphrase.path",
			"bootstrap.genesisPem.path",
			"bootstrap.hapiPermissions.path",
			"bootstrap.networkProperties.path",
			"bootstrap.rates.currentHbarEquiv",
			"bootstrap.rates.currentCentEquiv",
			"bootstrap.rates.currentExpiry",
			"bootstrap.rates.nextHbarEquiv",
			"bootstrap.rates.nextCentEquiv",
			"bootstrap.rates.nextExpiry",
			"bootstrap.system.entityExpiry",
			"bootstrap.throttleDefsJson.resource"
	);

	static final Set<String> GLOBAL_STATIC_PROPS = Set.of(
			"accounts.addressBookAdmin",
			"accounts.exchangeRatesAdmin",
			"accounts.feeSchedulesAdmin",
			"accounts.freezeAdmin",
			"accounts.systemAdmin",
			"accounts.systemDeleteAdmin",
			"accounts.systemUndeleteAdmin",
			"accounts.treasury",
			"entities.maxLifetime",
			"files.addressBook",
			"files.networkProperties",
			"files.exchangeRates",
			"files.feeSchedules",
			"files.hapiPermissions",
			"files.nodeDetails",
			"files.softwareUpdateZip",
			"files.throttleDefinitions",
			"hedera.numReservedSystemEntities",
			"hedera.realm",
			"hedera.shard",
			"ledger.numSystemAccounts",
			"ledger.totalTinyBarFloat"
	);

	static final Set<String> GLOBAL_DYNAMIC_PROPS = Set.of(
			"balances.exportDir.path",
			"balances.exportEnabled",
			"balances.exportPeriodSecs",
			"balances.exportTokenBalances",
			"balances.nodeBalanceWarningThreshold",
			"cache.records.ttl",
			"contracts.defaultLifetime",
			"contracts.localCall.estRetBytes",
			"contracts.maxGas",
			"contracts.maxStorageKb",
			"files.maxSizeKb",
			"fees.minCongestionPeriod",
			"fees.percentCongestionMultipliers",
			"fees.tokenTransferUsageMultiplier",
			"hedera.transaction.maxMemoUtf8Bytes",
			"hedera.transaction.maxValidDuration",
			"hedera.transaction.minValidDuration",
			"hedera.transaction.minValidityBufferSecs",
			"autorenew.isEnabled",
			"autorenew.numberOfEntitiesToScan",
			"autorenew.maxNumberOfEntitiesToRenewOrDelete",
			"autorenew.gracePeriod",
			"ledger.autoRenewPeriod.maxDuration",
			"ledger.autoRenewPeriod.minDuration",
			"ledger.keepRecordsInState",
			"ledger.fundingAccount",
			"ledger.maxAccountNum",
			"ledger.transfers.maxLen",
			"ledger.tokenTransfers.maxLen",
			"ledger.nftTransfers.maxLen",
			"ledger.schedule.txExpiryTimeSecs",
			"rates.intradayChangeLimitPercent",
			"rates.midnightCheckInterval",
			"scheduling.whitelist",
			"tokens.maxPerAccount",
			"tokens.maxSymbolUtf8Bytes",
			"tokens.maxTokenNameUtf8Bytes",
<<<<<<< HEAD
			"tokens.nfts.maxMetadataBytes",
			"tokens.nfts.maxBatchSizeBurn",
			"tokens.nfts.maxBatchSizeWipe",
			"tokens.nfts.maxBatchSizeMint",
			"tokens.nfts.maxQueryRange",
=======
			"tokens.maxCustomFeesAllowed",
>>>>>>> 51a2de7c
			"consensus.message.maxBytesAllowed"
	);

	static final Set<String> NODE_PROPS = Set.of(
			"dev.onlyDefaultNodeListens",
			"dev.defaultListeningNodeAccount",
			"grpc.port",
			"grpc.tlsPort",
			"hedera.accountsExportPath",
			"hedera.exportAccountsOnStartup",
			"hedera.profiles.active",
			"hedera.recordStream.isEnabled",
			"hedera.recordStream.logDir",
			"hedera.recordStream.logPeriod",
			"hedera.recordStream.queueCapacity",
			"netty.mode",
			"netty.prod.flowControlWindow",
			"netty.prod.maxConcurrentCalls",
			"netty.prod.maxConnectionAge",
			"netty.prod.maxConnectionAgeGrace",
			"netty.prod.maxConnectionIdle",
			"netty.prod.keepAliveTime",
			"netty.prod.keepAliveTimeout",
			"netty.startRetries",
			"netty.startRetryIntervalMs",
			"netty.tlsCrt.path",
			"netty.tlsKey.path",
			"queries.blob.lookupRetries",
			"precheck.account.maxLookupRetries",
			"precheck.account.lookupRetryBackoffIncrementMs",
			"stats.hapiOps.speedometerUpdateIntervalMs",
			"stats.runningAvgHalfLifeSecs",
			"stats.speedometerHalfLifeSecs"
	);

	public static final Set<String> BOOTSTRAP_PROP_NAMES = unmodifiableSet(
			Stream.of(BOOTSTRAP_PROPS, GLOBAL_STATIC_PROPS, GLOBAL_DYNAMIC_PROPS, NODE_PROPS)
					.flatMap(Set::stream)
					.collect(toSet()));

	public static Function<String, Object> transformFor(String prop) {
		return PROP_TRANSFORMS.getOrDefault(prop, AS_STRING);
	}

	static final Map<String, Function<String, Object>> PROP_TRANSFORMS = Map.ofEntries(
			entry("accounts.addressBookAdmin", AS_LONG),
			entry("accounts.exchangeRatesAdmin", AS_LONG),
			entry("accounts.feeSchedulesAdmin", AS_LONG),
			entry("accounts.freezeAdmin", AS_LONG),
			entry("accounts.systemAdmin", AS_LONG),
			entry("accounts.systemDeleteAdmin", AS_LONG),
			entry("accounts.systemUndeleteAdmin", AS_LONG),
			entry("accounts.treasury", AS_LONG),
			entry("balances.exportEnabled", AS_BOOLEAN),
			entry("balances.exportPeriodSecs", AS_INT),
			entry("balances.nodeBalanceWarningThreshold", AS_LONG),
			entry("cache.records.ttl", AS_INT),
			entry("dev.onlyDefaultNodeListens", AS_BOOLEAN),
			entry("balances.exportTokenBalances", AS_BOOLEAN),
			entry("entities.maxLifetime", AS_LONG),
			entry("files.addressBook", AS_LONG),
			entry("files.networkProperties", AS_LONG),
			entry("files.exchangeRates", AS_LONG),
			entry("files.feeSchedules", AS_LONG),
			entry("files.hapiPermissions", AS_LONG),
			entry("files.softwareUpdateZip", AS_LONG),
			entry("files.nodeDetails", AS_LONG),
			entry("files.throttleDefinitions", AS_LONG),
			entry("grpc.port", AS_INT),
			entry("grpc.tlsPort", AS_INT),
			entry("hedera.exportAccountsOnStartup", AS_BOOLEAN),
			entry("hedera.numReservedSystemEntities", AS_LONG),
			entry("hedera.profiles.active", AS_PROFILE),
			entry("hedera.realm", AS_LONG),
			entry("hedera.recordStream.logPeriod", AS_LONG),
			entry("hedera.recordStream.isEnabled", AS_BOOLEAN),
			entry("hedera.recordStream.queueCapacity", AS_INT),
			entry("hedera.shard", AS_LONG),
			entry("hedera.transaction.maxMemoUtf8Bytes", AS_INT),
			entry("hedera.transaction.maxValidDuration", AS_LONG),
			entry("hedera.transaction.minValidDuration", AS_LONG),
			entry("hedera.transaction.minValidityBufferSecs", AS_INT),
			entry("autorenew.isEnabled", AS_BOOLEAN),
			entry("autorenew.numberOfEntitiesToScan", AS_INT),
			entry("autorenew.maxNumberOfEntitiesToRenewOrDelete", AS_INT),
			entry("autorenew.gracePeriod", AS_LONG),
			entry("ledger.autoRenewPeriod.maxDuration", AS_LONG),
			entry("ledger.autoRenewPeriod.minDuration", AS_LONG),
			entry("netty.mode", AS_PROFILE),
			entry("precheck.account.maxLookupRetries", AS_INT),
			entry("precheck.account.lookupRetryBackoffIncrementMs", AS_INT),
			entry("queries.blob.lookupRetries", AS_INT),
			entry("netty.startRetries", AS_INT),
			entry("netty.startRetryIntervalMs", AS_LONG),
			entry("bootstrap.rates.currentHbarEquiv", AS_INT),
			entry("bootstrap.rates.currentCentEquiv", AS_INT),
			entry("bootstrap.rates.currentExpiry", AS_LONG),
			entry("bootstrap.rates.nextHbarEquiv", AS_INT),
			entry("bootstrap.rates.nextCentEquiv", AS_INT),
			entry("bootstrap.rates.nextExpiry", AS_LONG),
			entry("bootstrap.system.entityExpiry", AS_LONG),
			entry("fees.minCongestionPeriod", AS_INT),
			entry("fees.tokenTransferUsageMultiplier", AS_INT),
			entry("fees.percentCongestionMultipliers", AS_CONGESTION_MULTIPLIERS),
			entry("files.maxSizeKb", AS_INT),
			entry("ledger.fundingAccount", AS_LONG),
			entry("ledger.keepRecordsInState", AS_BOOLEAN),
			entry("ledger.maxAccountNum", AS_LONG),
			entry("ledger.numSystemAccounts", AS_INT),
			entry("ledger.transfers.maxLen", AS_INT),
			entry("ledger.tokenTransfers.maxLen", AS_INT),
			entry("ledger.nftTransfers.maxLen", AS_INT),
			entry("ledger.totalTinyBarFloat", AS_LONG),
			entry("ledger.schedule.txExpiryTimeSecs", AS_INT),
			entry("netty.prod.flowControlWindow", AS_INT),
			entry("netty.prod.maxConcurrentCalls", AS_INT),
			entry("netty.prod.maxConnectionAge", AS_LONG),
			entry("netty.prod.maxConnectionAgeGrace", AS_LONG),
			entry("netty.prod.maxConnectionIdle", AS_LONG),
			entry("netty.prod.keepAliveTime", AS_LONG),
			entry("netty.prod.keepAliveTimeout", AS_LONG),
			entry("tokens.maxPerAccount", AS_INT),
			entry("tokens.maxCustomFeesAllowed", AS_INT),
			entry("tokens.maxSymbolUtf8Bytes", AS_INT),
			entry("tokens.maxTokenNameUtf8Bytes", AS_INT),
			entry("tokens.nfts.maxMetadataBytes", AS_INT),
			entry("tokens.nfts.maxBatchSizeBurn", AS_INT),
			entry("tokens.nfts.maxBatchSizeWipe", AS_INT),
			entry("tokens.nfts.maxBatchSizeMint", AS_INT),
			entry("tokens.nfts.maxQueryRange", AS_INT),
			entry("contracts.localCall.estRetBytes", AS_INT),
			entry("contracts.maxStorageKb", AS_INT),
			entry("contracts.defaultLifetime", AS_LONG),
			entry("contracts.maxGas", AS_INT),
			entry("rates.intradayChangeLimitPercent", AS_INT),
			entry("rates.midnightCheckInterval", AS_LONG),
			entry("scheduling.whitelist", AS_FUNCTIONS),
			entry("stats.hapiOps.speedometerUpdateIntervalMs", AS_LONG),
			entry("stats.runningAvgHalfLifeSecs", AS_DOUBLE),
			entry("stats.speedometerHalfLifeSecs", AS_DOUBLE),
			entry("consensus.message.maxBytesAllowed", AS_INT)
	);
}<|MERGE_RESOLUTION|>--- conflicted
+++ resolved
@@ -221,15 +221,12 @@
 			"tokens.maxPerAccount",
 			"tokens.maxSymbolUtf8Bytes",
 			"tokens.maxTokenNameUtf8Bytes",
-<<<<<<< HEAD
+			"tokens.maxCustomFeesAllowed",
 			"tokens.nfts.maxMetadataBytes",
 			"tokens.nfts.maxBatchSizeBurn",
 			"tokens.nfts.maxBatchSizeWipe",
 			"tokens.nfts.maxBatchSizeMint",
 			"tokens.nfts.maxQueryRange",
-=======
-			"tokens.maxCustomFeesAllowed",
->>>>>>> 51a2de7c
 			"consensus.message.maxBytesAllowed"
 	);
 
