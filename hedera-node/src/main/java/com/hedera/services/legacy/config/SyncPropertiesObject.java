--- conflicted
+++ resolved
@@ -111,15 +111,8 @@
 		return transferListSizeLimit;
 	}
 
-<<<<<<< HEAD
 	static int getTokenTransfersListSizeLimit() { return tokenTransfersListSizeLimit; }
 
-	static long getNodeAccountBalanceValidity() {
-		return nodeAccountBalanceValidity;
-	}
-
-=======
->>>>>>> 43ba271a
 	static int getLocalCallEstReturnBytes() {
 		return localCallEstReturnBytes;
 	}
