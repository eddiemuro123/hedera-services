--- conflicted
+++ resolved
@@ -25,11 +25,7 @@
 import com.hedera.services.context.properties.NodeLocalProperties;
 import com.hedera.services.ledger.HederaLedger;
 import com.hedera.services.state.merkle.MerkleAccount;
-<<<<<<< HEAD
-import com.hedera.services.utils.PermHashInteger;
-=======
 import com.hedera.services.utils.EntityNum;
->>>>>>> d4e33f22
 import com.swirlds.merkle.map.MerkleMap;
 import org.apache.logging.log4j.LogManager;
 import org.apache.logging.log4j.Logger;
@@ -56,23 +52,14 @@
 	}
 
 	@Override
-<<<<<<< HEAD
-	public void toFile(MerkleMap<PermHashInteger, MerkleAccount> accounts) {
-=======
 	public void toFile(MerkleMap<EntityNum, MerkleAccount> accounts) {
->>>>>>> d4e33f22
 		if (!nodeLocalProperties.exportAccountsOnStartup()) {
 			return;
 		}
 		final var exportLoc = nodeLocalProperties.accountsExportPath();
 		try (var writer = Files.newBufferedWriter(Paths.get(exportLoc))) {
-<<<<<<< HEAD
-			List<PermHashInteger> keys = new ArrayList<>(accounts.keySet());
-			keys.sort(comparing(PermHashInteger::toGrpcAccountId, HederaLedger.ACCOUNT_ID_COMPARATOR));
-=======
 			List<EntityNum> keys = new ArrayList<>(accounts.keySet());
 			keys.sort(comparing(EntityNum::toGrpcAccountId, HederaLedger.ACCOUNT_ID_COMPARATOR));
->>>>>>> d4e33f22
 			var first = true;
 			for (var key : keys) {
 				if (!first) {
