package com.hedera.services;

/*-
 * ‌
 * Hedera Services Node
 * ​
 * Copyright (C) 2018 - 2021 Hedera Hashgraph, LLC
 * ​
 * Licensed under the Apache License, Version 2.0 (the "License");
 * you may not use this file except in compliance with the License.
 * You may obtain a copy of the License at
 *
 *      http://www.apache.org/licenses/LICENSE-2.0
 *
 * Unless required by applicable law or agreed to in writing, software
 * distributed under the License is distributed on an "AS IS" BASIS,
 * WITHOUT WARRANTIES OR CONDITIONS OF ANY KIND, either express or implied.
 * See the License for the specific language governing permissions and
 * limitations under the License.
 * ‍
 */

import com.google.protobuf.InvalidProtocolBufferException;
import com.hedera.services.context.properties.BootstrapProperties;
import com.hedera.services.state.merkle.MerkleAccount;
import com.hedera.services.state.merkle.MerkleBlobMeta;
import com.hedera.services.state.merkle.MerkleEntityAssociation;
import com.hedera.services.state.merkle.MerkleEntityId;
import com.hedera.services.state.merkle.MerkleNetworkContext;
import com.hedera.services.state.merkle.MerkleOptionalBlob;
import com.hedera.services.state.merkle.MerkleSchedule;
import com.hedera.services.state.merkle.MerkleSpecialFiles;
import com.hedera.services.state.merkle.MerkleToken;
import com.hedera.services.state.merkle.MerkleTokenRelStatus;
import com.hedera.services.state.merkle.MerkleTopic;
import com.hedera.services.state.merkle.MerkleUniqueToken;
import com.hedera.services.state.merkle.MerkleUniqueTokenId;
import com.hedera.services.state.migration.LegacyStateChildIndices;
import com.hedera.services.state.migration.StateChildIndices;
import com.hedera.services.state.migration.StateVersions;
import com.hedera.services.state.org.StateMetadata;
import com.hedera.services.state.submerkle.ExchangeRates;
import com.hedera.services.state.submerkle.SequenceNumber;
import com.hedera.services.stream.RecordsRunningHashLeaf;
import com.hedera.services.utils.EntityNum;
import com.hedera.services.utils.EntityNumPair;
import com.hederahashgraph.api.proto.java.AccountID;
import com.swirlds.common.AddressBook;
import com.swirlds.common.NodeId;
import com.swirlds.common.Platform;
import com.swirlds.common.SwirldDualState;
import com.swirlds.common.SwirldState;
import com.swirlds.common.SwirldTransaction;
import com.swirlds.common.crypto.DigestType;
import com.swirlds.common.crypto.ImmutableHash;
import com.swirlds.common.crypto.RunningHash;
import com.swirlds.common.merkle.MerkleInternal;
import com.swirlds.common.merkle.MerkleNode;
import com.swirlds.common.merkle.utility.AbstractNaryMerkleInternal;
import com.swirlds.common.merkle.utility.Keyed;
import com.swirlds.fchashmap.FCOneToManyRelation;
import com.swirlds.merkle.map.FCMapMigration;
import com.swirlds.merkle.map.MerkleMap;
import com.swirlds.platform.state.DualStateImpl;
import org.apache.logging.log4j.LogManager;
import org.apache.logging.log4j.Logger;

import java.time.Instant;
import java.util.List;
import java.util.concurrent.CompletableFuture;
import java.util.function.Consumer;
import java.util.function.Function;
import java.util.function.Supplier;

import static com.hedera.services.context.AppsManager.APPS;
import static com.hedera.services.state.merkle.MerkleNetworkContext.UNKNOWN_CONSENSUS_TIME;
import static com.hedera.services.state.migration.Release0170Migration.moveLargeFcmsToBinaryRoutePositions;
import static com.hedera.services.state.migration.StateChildIndices.SPECIAL_FILES;
<<<<<<< HEAD
import static com.hedera.services.utils.EntityNumPair.fromLongs;
=======
>>>>>>> dabd03d7
import static com.hedera.services.utils.EntityIdUtils.parseAccount;
import static com.hedera.services.utils.EntityNumPair.fromLongs;
import static java.util.concurrent.CompletableFuture.runAsync;

/**
 * The Merkle tree root of the Hedera Services world state.
 */
public class ServicesState extends AbstractNaryMerkleInternal implements SwirldState.SwirldState2 {
	private static final Logger log = LogManager.getLogger(ServicesState.class);

	private static final long RUNTIME_CONSTRUCTABLE_ID = 0x8e300b0dfdafbb1aL;
	private static final ImmutableHash EMPTY_HASH = new ImmutableHash(new byte[DigestType.SHA_384.digestLength()]);

	/* Only over-written when Platform deserializes a legacy version of the state */
	private int deserializedVersion = StateVersions.CURRENT_VERSION;
	/* All of the state that is not itself hashed or serialized, but only derived from such state */
	private StateMetadata metadata;

	/* Only needed for to support migration from a 0.17.x state */
	private Platform platformForDeferredInit;
	private AddressBook addressBookForDeferredInit;
	private SwirldDualState dualStateForDeferredInit;

	public ServicesState() {
		/* RuntimeConstructable */
	}

	private ServicesState(ServicesState that) {
		/* Copy the Merkle route from the source instance */
		super(that);
		/* Copy the non-null Merkle children from the source */
		for (int childIndex = 0, n = that.getNumberOfChildren(); childIndex < n; childIndex++) {
			final var childToCopy = that.getChild(childIndex);
			if (childToCopy != null) {
				setChild(childIndex, childToCopy.copy());
			}
		}
		/* Copy the non-Merkle state from the source */
		this.deserializedVersion = that.deserializedVersion;
		this.metadata = (that.metadata == null) ? null : that.metadata.copy();

		this.platformForDeferredInit = that.platformForDeferredInit;
		this.addressBookForDeferredInit = that.addressBookForDeferredInit;
	}

	/* --- MerkleInternal --- */
	@Override
	public long getClassId() {
		return RUNTIME_CONSTRUCTABLE_ID;
	}

	@Override
	public int getVersion() {
		return StateVersions.CURRENT_VERSION;
	}

	@Override
	public int getMinimumChildCount(int version) {
		if (version < StateVersions.RELEASE_0160_VERSION) {
			return StateChildIndices.NUM_PRE_0160_CHILDREN;
		} else if (version <= StateVersions.CURRENT_VERSION) {
			return StateChildIndices.NUM_POST_0160_CHILDREN;
		} else {
			throw new IllegalArgumentException("Argument 'version='" + version + "' is invalid!");
		}
	}

	@Override
	public int getMinimumSupportedVersion() {
		return StateVersions.MINIMUM_SUPPORTED_VERSION;
	}

	@Override
	public void initialize() {
		if (deserializedVersion < StateVersions.RELEASE_0170_VERSION) {
			if (deserializedVersion < StateVersions.RELEASE_0160_VERSION) {
				setChild(LegacyStateChildIndices.UNIQUE_TOKENS, new MerkleMap<>());
			}
			moveLargeFcmsToBinaryRoutePositions(this, deserializedVersion);
		}
		if (deserializedVersion < StateVersions.RELEASE_0190_VERSION) {
			final var specialFiles = new MerkleSpecialFiles();
			setChild(SPECIAL_FILES, specialFiles);
		}
	}

	@Override
	public void addDeserializedChildren(List<MerkleNode> children, int version) {
		super.addDeserializedChildren(children, version);
		deserializedVersion = version;
	}

	@Override
	public void migrate() {
		if (getDeserializedVersion() < StateVersions.RELEASE_0180_VERSION) {
			log.info("Beginning FCMap -> MerkleMap migrations");
			blobMigrationFlag.accept(true);
			CompletableFuture.allOf(
					runAsync(() -> {
						fcmMigrator.toMerkleMap(
								this,
								StateChildIndices.UNIQUE_TOKENS,
								(MerkleUniqueTokenId uniqueTokenId) -> new EntityNumPair(uniqueTokenId.identityCode()),
								(MerkleUniqueToken v) -> v);
						log.info("  ↪ Migrated {} NFTs", uniqueTokens().size());
					}),
					runAsync(() -> {
						fcmMigrator.toMerkleMap(
								this,
								StateChildIndices.TOKEN_ASSOCIATIONS,
								(MerkleEntityAssociation tokenRel) -> fromLongs(tokenRel.getFromNum(),
										tokenRel.getToNum()),
								(MerkleTokenRelStatus v) -> v);
						log.info("  ↪ Migrated {} token associations", tokenAssociations().size());
					}),
					runAsync(() -> {
						fcmMigrator.toMerkleMap(
								this,
								StateChildIndices.TOPICS,
								(MerkleEntityId id) -> EntityNum.fromLong(id.getNum()),
								(MerkleTopic v) -> v);
						log.info("  ↪ Migrated {} topics", topics().size());
					}),
					runAsync(() -> {
						fcmMigrator.toMerkleMap(
								this,
								StateChildIndices.STORAGE,
								MerkleBlobMeta::getPath,
								(MerkleOptionalBlob v) -> v);
						log.info("  ↪ Migrated {} blobs", storage().size());
					}),
					runAsync(() -> {
						fcmMigrator.toMerkleMap(
								this,
								StateChildIndices.ACCOUNTS,
								(MerkleEntityId id) -> EntityNum.fromLong(id.getNum()),
								(MerkleAccount v) -> v);
						log.info("  ↪ Migrated {} accounts", accounts().size());
					}),
					runAsync(() -> {
						fcmMigrator.toMerkleMap(
								this,
								StateChildIndices.TOKENS,
								(MerkleEntityId id) -> EntityNum.fromLong(id.getNum()),
								(MerkleToken v) -> v);
						log.info("  ↪ Migrated {} tokens", tokens().size());
					}),
					runAsync(() -> {
						fcmMigrator.toMerkleMap(
								this,
								StateChildIndices.SCHEDULE_TXS,
								(MerkleEntityId id) -> EntityNum.fromLong(id.getNum()),
								(MerkleSchedule v) -> v);
						log.info("  ↪ Migrated {} scheduled txns", scheduleTxs().size());
					})
			).join();
			blobMigrationFlag.accept(false);
			log.info("Finished with FCMap -> MerkleMap migrations, completing the deferred init");

			init(getPlatformForDeferredInit(), getAddressBookForDeferredInit(), getDualStateForDeferredInit());
		}
	}

	/* --- SwirldState --- */
	@Override
	public void init(final Platform platform, final AddressBook addressBook, final SwirldDualState dualState) {
		if (deserializedVersion < StateVersions.RELEASE_0180_VERSION && platform != platformForDeferredInit) {
			/* Due to design issues with the BinaryObjectStore, which will not be finished
			initializing here, we need to defer initialization until post-FCM migration. */
			platformForDeferredInit = platform;
			dualStateForDeferredInit = dualState;
			addressBookForDeferredInit = addressBook;
			log.info("Deferring init for 0.17.x -> 0.18.x upgrade on Services node {}", platform.getSelfId());
			return;
		}

		log.info("Init called on Services node {} WITH Merkle saved state", platform.getSelfId());

		/* Immediately override the address book from the saved state */
		setChild(StateChildIndices.ADDRESS_BOOK, addressBook);

		internalInit(platform, new BootstrapProperties(), dualState);
	}

	@Override
	public void genesisInit(Platform platform, AddressBook addressBook, final SwirldDualState dualState) {
		log.info("Init called on Services node {} WITHOUT Merkle saved state", platform.getSelfId());

		/* Create the top-level children in the Merkle tree */
		final var bootstrapProps = new BootstrapProperties();
		final var seqStart = bootstrapProps.getLongProperty("hedera.numReservedSystemEntities") + 1;
		createGenesisChildren(addressBook, seqStart);

		internalInit(platform, bootstrapProps, dualState);
	}

	@Override
	public AddressBook getAddressBookCopy() {
		return addressBook().copy();
	}

	@Override
	public synchronized void handleTransaction(
			long submittingMember,
			boolean isConsensus,
			Instant creationTime,
			Instant consensusTime,
			SwirldTransaction transaction,
			SwirldDualState dualState
	) {
		if (isConsensus) {
			final var app = metadata.app();
			app.dualStateAccessor().setDualState(dualState);
			app.logic().incorporateConsensusTxn(transaction, consensusTime, submittingMember);
		}
	}

	@Override
	public void expandSignatures(SwirldTransaction platformTxn) {
		try {
			final var app = metadata.app();
			final var accessor = app.expandHandleSpan().track(platformTxn);
			app.expansionHelper().expandIn(accessor, app.retryingSigReqs(), accessor.getPkToSigsFn());
		} catch (InvalidProtocolBufferException e) {
			log.warn("Method expandSignatures called with non-gRPC txn", e);
		} catch (Exception race) {
			log.warn("Unable to expand signatures, will be verified synchronously in handleTransaction", race);
		}
	}

	@Override
	public void noMoreTransactions() {
		/* No-op. */
	}

	/* --- FastCopyable --- */
	@Override
	public synchronized ServicesState copy() {
		setImmutable(true);

		final var that = new ServicesState(this);
		if (metadata != null) {
			metadata.app().workingState().updateFrom(that);
		}

		return that;
	}

	/* --- Archivable --- */
	@Override
	public void archive() {
		if (metadata != null) {
			metadata.archive();
		}

		topics().archive();
		tokens().archive();
		accounts().archive();
		storage().archive();
		scheduleTxs().archive();
		uniqueTokens().archive();
		tokenAssociations().archive();
	}

	/* --- MerkleNode --- */
	@Override
	protected void onRelease() {
		if (metadata != null) {
			metadata.release();
		}
	}

	/* -- Getters and helpers -- */
	public AccountID getAccountFromNodeId(NodeId nodeId) {
		var address = addressBook().getAddress(nodeId.getId());
		var memo = address.getMemo();
		return parseAccount(memo);
	}

	public void logSummary() {
		String ctxSummary;
		if (metadata != null) {
			final var app = metadata.app();
			app.hashLogger().logHashesFor(this);
			ctxSummary = networkCtx().summarizedWith(app.dualStateAccessor());
		} else {
			ctxSummary = networkCtx().summarized();
		}
		log.info(ctxSummary);
	}

	public MerkleMap<EntityNum, MerkleAccount> accounts() {
		return getChild(StateChildIndices.ACCOUNTS);
	}

	public MerkleMap<String, MerkleOptionalBlob> storage() {
		return getChild(StateChildIndices.STORAGE);
	}

	public MerkleMap<EntityNum, MerkleTopic> topics() {
		return getChild(StateChildIndices.TOPICS);
	}

	public MerkleMap<EntityNum, MerkleToken> tokens() {
		return getChild(StateChildIndices.TOKENS);
	}

	public MerkleMap<EntityNumPair, MerkleTokenRelStatus> tokenAssociations() {
		return getChild(StateChildIndices.TOKEN_ASSOCIATIONS);
	}

	public MerkleMap<EntityNum, MerkleSchedule> scheduleTxs() {
		return getChild(StateChildIndices.SCHEDULE_TXS);
	}

	public MerkleNetworkContext networkCtx() {
		return getChild(StateChildIndices.NETWORK_CTX);
	}

	public AddressBook addressBook() {
		return getChild(StateChildIndices.ADDRESS_BOOK);
	}

	public MerkleSpecialFiles specialFiles() {
		return getChild(StateChildIndices.SPECIAL_FILES);
	}

	public RecordsRunningHashLeaf runningHashLeaf() {
		return getChild(StateChildIndices.RECORD_STREAM_RUNNING_HASH);
	}

	public MerkleMap<EntityNumPair, MerkleUniqueToken> uniqueTokens() {
		return getChild(StateChildIndices.UNIQUE_TOKENS);
	}

	public FCOneToManyRelation<EntityNum, Long> uniqueTokenAssociations() {
		return metadata.getUniqueTokenAssociations();
	}

	public FCOneToManyRelation<EntityNum, Long> uniqueOwnershipAssociations() {
		return metadata.getUniqueOwnershipAssociations();
	}

	public FCOneToManyRelation<EntityNum, Long> uniqueTreasuryOwnershipAssociations() {
		return metadata.getUniqueTreasuryOwnershipAssociations();
	}

	private void internalInit(
			final Platform platform,
			final BootstrapProperties bootstrapProps,
<<<<<<< HEAD
			final SwirldDualState dualState
=======
			SwirldDualState dualState
>>>>>>> dabd03d7
	) {
		final var selfId = platform.getSelfId().getId();

		ServicesApp app;
		if (APPS.includes(selfId)) {
			app = APPS.get(selfId);
		} else {
			app = appBuilder.get()
					.bootstrapProps(bootstrapProps)
					.initialState(this)
					.platform(platform)
					.selfId(selfId)
					.build();
			APPS.save(selfId, app);
		}
		app.dualStateAccessor().setDualState(dualState);
		log.info("Dual state includes freeze time={} and last frozen={}",
				dualState.getFreezeTime(),
				dualState.getLastFrozenTime());

		final var stateVersion = networkCtx().getStateVersion();
		if (stateVersion > StateVersions.CURRENT_VERSION) {
			log.error("Fatal error, network state version {} > node software version {}",
					networkCtx().getStateVersion(),
					StateVersions.CURRENT_VERSION);
			app.systemExits().fail(1);
		} else {
			if (stateVersion < StateVersions.CURRENT_VERSION) {
				/* This was an upgrade, discard now-obsolete preparation history */
				networkCtx().discardPreparedUpgradeMeta();
			}
			networkCtx().setStateVersion(StateVersions.CURRENT_VERSION);

<<<<<<< HEAD
=======
		// When migrating from an older state dual state can be null
		if (dualState == null) {
			dualState = new DualStateImpl();
		}
		app.dualStateAccessor().setDualState(dualState);
		log.info("Dual state includes freeze time={} and last frozen={}",
				dualState.getFreezeTime(),
				dualState.getLastFrozenTime());

		final var stateVersion = networkCtx().getStateVersion();
		if (stateVersion > StateVersions.CURRENT_VERSION) {
			log.error("Fatal error, network state version {} > node software version {}",
					networkCtx().getStateVersion(),
					StateVersions.CURRENT_VERSION);
			app.systemExits().fail(1);
		} else {
			if (stateVersion < StateVersions.CURRENT_VERSION) {
				/* This was an upgrade, discard now-obsolete preparation history */
				networkCtx().discardPreparedUpgradeMeta();
			}
			networkCtx().setStateVersion(StateVersions.CURRENT_VERSION);

>>>>>>> dabd03d7
			metadata = new StateMetadata(app);
			app.initializationFlow().runWith(this);

			logSummary();
			log.info("  --> Context initialized accordingly on Services node {}", selfId);
		}
	}

	int getDeserializedVersion() {
		return deserializedVersion;
	}

	Platform getPlatformForDeferredInit() {
		return platformForDeferredInit;
	}

	AddressBook getAddressBookForDeferredInit() {
		return addressBookForDeferredInit;
	}

	SwirldDualState getDualStateForDeferredInit() {
		return dualStateForDeferredInit;
	}

	void createGenesisChildren(AddressBook addressBook, long seqStart) {
		setChild(StateChildIndices.UNIQUE_TOKENS, new MerkleMap<>());
		setChild(StateChildIndices.TOKEN_ASSOCIATIONS, new MerkleMap<>());
		setChild(StateChildIndices.TOPICS, new MerkleMap<>());
		setChild(StateChildIndices.STORAGE, new MerkleMap<>());
		setChild(StateChildIndices.ACCOUNTS, new MerkleMap<>());
		setChild(StateChildIndices.TOKENS, new MerkleMap<>());
		setChild(StateChildIndices.NETWORK_CTX, genesisNetworkCtxWith(seqStart));
		setChild(StateChildIndices.SPECIAL_FILES, new MerkleSpecialFiles());
		setChild(StateChildIndices.SCHEDULE_TXS, new MerkleMap<>());
		setChild(StateChildIndices.RECORD_STREAM_RUNNING_HASH, genesisRunningHashLeaf());
		setChild(StateChildIndices.ADDRESS_BOOK, addressBook);
	}

	private RecordsRunningHashLeaf genesisRunningHashLeaf() {
		final var genesisRunningHash = new RunningHash();
		genesisRunningHash.setHash(EMPTY_HASH);
		return new RecordsRunningHashLeaf(genesisRunningHash);
	}

	private MerkleNetworkContext genesisNetworkCtxWith(long seqStart) {
		return new MerkleNetworkContext(
				UNKNOWN_CONSENSUS_TIME,
				new SequenceNumber(seqStart),
				seqStart - 1,
				new ExchangeRates());
	}

	@FunctionalInterface
	interface FcmMigrator {
		<K1 extends MerkleNode, V1 extends MerkleNode, K2, V2 extends MerkleNode & Keyed<K2>> void toMerkleMap(
				MerkleInternal parent,
				int mapIndex,
				Function<K1, K2> keyConverter,
				Function<V1, V2> valueConverter);
	}

	private static FcmMigrator fcmMigrator = FCMapMigration::FCMapToMerkleMap;
	private static Consumer<Boolean> blobMigrationFlag = MerkleOptionalBlob::setInMigration;
	private static Supplier<ServicesApp.Builder> appBuilder = DaggerServicesApp::builder;

	/* --- Only used by unit tests --- */
	StateMetadata getMetadata() {
		return metadata;
	}

	void setMetadata(StateMetadata metadata) {
		this.metadata = metadata;
	}

	void setDeserializedVersion(int deserializedVersion) {
		this.deserializedVersion = deserializedVersion;
	}

	static void setAppBuilder(Supplier<ServicesApp.Builder> appBuilder) {
		ServicesState.appBuilder = appBuilder;
	}

	static void setFcmMigrator(FcmMigrator fcmMigrator) {
		ServicesState.fcmMigrator = fcmMigrator;
	}

	static void setBlobMigrationFlag(Consumer<Boolean> blobMigrationFlag) {
		ServicesState.blobMigrationFlag = blobMigrationFlag;
	}
}<|MERGE_RESOLUTION|>--- conflicted
+++ resolved
@@ -76,10 +76,6 @@
 import static com.hedera.services.state.merkle.MerkleNetworkContext.UNKNOWN_CONSENSUS_TIME;
 import static com.hedera.services.state.migration.Release0170Migration.moveLargeFcmsToBinaryRoutePositions;
 import static com.hedera.services.state.migration.StateChildIndices.SPECIAL_FILES;
-<<<<<<< HEAD
-import static com.hedera.services.utils.EntityNumPair.fromLongs;
-=======
->>>>>>> dabd03d7
 import static com.hedera.services.utils.EntityIdUtils.parseAccount;
 import static com.hedera.services.utils.EntityNumPair.fromLongs;
 import static java.util.concurrent.CompletableFuture.runAsync;
@@ -430,11 +426,7 @@
 	private void internalInit(
 			final Platform platform,
 			final BootstrapProperties bootstrapProps,
-<<<<<<< HEAD
-			final SwirldDualState dualState
-=======
 			SwirldDualState dualState
->>>>>>> dabd03d7
 	) {
 		final var selfId = platform.getSelfId().getId();
 
@@ -449,6 +441,11 @@
 					.selfId(selfId)
 					.build();
 			APPS.save(selfId, app);
+		}
+
+		// When migrating from an older state dual state can be null
+		if (dualState == null) {
+			dualState = new DualStateImpl();
 		}
 		app.dualStateAccessor().setDualState(dualState);
 		log.info("Dual state includes freeze time={} and last frozen={}",
@@ -468,31 +465,6 @@
 			}
 			networkCtx().setStateVersion(StateVersions.CURRENT_VERSION);
 
-<<<<<<< HEAD
-=======
-		// When migrating from an older state dual state can be null
-		if (dualState == null) {
-			dualState = new DualStateImpl();
-		}
-		app.dualStateAccessor().setDualState(dualState);
-		log.info("Dual state includes freeze time={} and last frozen={}",
-				dualState.getFreezeTime(),
-				dualState.getLastFrozenTime());
-
-		final var stateVersion = networkCtx().getStateVersion();
-		if (stateVersion > StateVersions.CURRENT_VERSION) {
-			log.error("Fatal error, network state version {} > node software version {}",
-					networkCtx().getStateVersion(),
-					StateVersions.CURRENT_VERSION);
-			app.systemExits().fail(1);
-		} else {
-			if (stateVersion < StateVersions.CURRENT_VERSION) {
-				/* This was an upgrade, discard now-obsolete preparation history */
-				networkCtx().discardPreparedUpgradeMeta();
-			}
-			networkCtx().setStateVersion(StateVersions.CURRENT_VERSION);
-
->>>>>>> dabd03d7
 			metadata = new StateMetadata(app);
 			app.initializationFlow().runWith(this);
 
