package com.hedera.services.legacy.unit;

/*-
 * ‌
 * Hedera Services Node
 * ​
 * Copyright (C) 2018 - 2020 Hedera Hashgraph, LLC
 * ​
 * Licensed under the Apache License, Version 2.0 (the "License");
 * you may not use this file except in compliance with the License.
 * You may obtain a copy of the License at
 * 
 *      http://www.apache.org/licenses/LICENSE-2.0
 * 
 * Unless required by applicable law or agreed to in writing, software
 * distributed under the License is distributed on an "AS IS" BASIS,
 * WITHOUT WARRANTIES OR CONDITIONS OF ANY KIND, either express or implied.
 * See the License for the specific language governing permissions and
 * limitations under the License.
 * ‍
 */

import com.google.protobuf.ByteString;
import com.hedera.services.config.MockAccountNumbers;
import com.hedera.services.context.primitives.StateView;
import com.hedera.services.legacy.handler.TransactionHandler;
import com.hedera.services.txns.validation.BasicPrecheck;
import com.hedera.services.utils.MiscUtils;
import com.hedera.test.mocks.TestContextValidator;
import com.hedera.test.mocks.TestExchangeRates;
import com.hedera.test.mocks.TestFeesFactory;
import com.hedera.test.mocks.TestProperties;
import com.hederahashgraph.api.proto.java.AccountID;
import com.hederahashgraph.api.proto.java.Duration;
import com.hederahashgraph.api.proto.java.Key;
import com.hederahashgraph.api.proto.java.ResponseCodeEnum;
import com.hederahashgraph.api.proto.java.Signature;
import com.hederahashgraph.api.proto.java.SignatureList;
import com.hederahashgraph.api.proto.java.Timestamp;
import com.hederahashgraph.api.proto.java.Transaction;
import com.hederahashgraph.api.proto.java.TransactionBody;
import com.hederahashgraph.builder.RequestBuilder;
import com.hedera.services.context.domain.security.PermissionedAccountsRange;
import com.hedera.services.legacy.proto.utils.CommonUtils;

import java.security.KeyPair;
import java.time.Clock;
import java.time.Instant;
import java.util.ArrayList;
import java.util.List;
import net.i2p.crypto.eddsa.EdDSAPublicKey;
import net.i2p.crypto.eddsa.KeyPairGenerator;
import org.junit.Test;
import org.junit.jupiter.api.Assertions;

import static com.hedera.test.mocks.TestUsagePricesProvider.TEST_USAGE_PRICES;
import static com.hederahashgraph.api.proto.java.ResponseCodeEnum.NOT_SUPPORTED;
import static com.hederahashgraph.api.proto.java.ResponseCodeEnum.OK;

/**
 * @author Akshay
 * @Date : 8/13/2018
 */
public class RequestValidationTest {

  /**
   * testing nodeAccount Validation function for positive and negative scenario
   */
  @Test
  public void testNodeAccountValidation() throws Exception {
    long nodeAccShard = 0;
    long nodeAccRealm = 2;
    long nodeAccnNum = 1007;
    AccountID nodeAcc = AccountID.newBuilder().setShardNum(nodeAccShard).setRealmNum(nodeAccRealm)
        .setAccountNum(nodeAccnNum).build();

    TransactionHandler trHandler =
        new TransactionHandler(
                null,
                null,
                null,
                nodeAcc,
                null,
                TEST_USAGE_PRICES,
                TestExchangeRates.TEST_EXCHANGE,
                TestFeesFactory.FEES_FACTORY.get(),
                () -> StateView.EMPTY_VIEW,
                new BasicPrecheck(TestProperties.TEST_PROPERTIES, TestContextValidator.TEST_VALIDATOR),
                null,
                null,
<<<<<<< HEAD
                new MockAccountNumbers());
=======
                null);
>>>>>>> 835a99d8
    Timestamp timestamp =
        RequestBuilder.getTimestamp(Instant.now(Clock.systemUTC()).minusSeconds(10));

    Duration transactionDuration = RequestBuilder.getDuration(30);

    KeyPair pair = new KeyPairGenerator().generateKeyPair();

    byte[] pubKey = ((EdDSAPublicKey) pair.getPublic()).getAbyte();

    String pubKeyStr = MiscUtils.commonsBytesToHex(pubKey);

    Key key = Key.newBuilder().setEd25519(ByteString.copyFromUtf8(pubKeyStr)).build();
    List<Key> keyList = new ArrayList<Key>();
    keyList.add(key);

    long transactionFee = 100l;
    boolean generateRecord = true;
    String memo = "NodeAccount test";
    long initialBalance = 10000l;
    long sendRecordThreshold = 100l;
    long receiveRecordThreshold = 100l;
    boolean receiverSigRequired = true;
    Duration autoRenewPeriod = RequestBuilder.getDuration(500);

    Transaction matchingNodeAccTransaction =
        RequestBuilder.getCreateAccountBuilder(nodeAccnNum, nodeAccRealm, nodeAccShard, nodeAccnNum,
            nodeAccRealm, nodeAccShard, transactionFee, timestamp, transactionDuration,
            generateRecord, memo, keyList.size(), keyList, initialBalance, sendRecordThreshold,
            receiveRecordThreshold, receiverSigRequired, autoRenewPeriod,
            SignatureList.newBuilder().addSigs(
                Signature.newBuilder().setEd25519(ByteString.copyFrom("testsignature".getBytes())))
                .build());
    Transaction nonMatchingTransaction =
        RequestBuilder.getCreateAccountBuilder(nodeAccnNum, nodeAccRealm, nodeAccShard, nodeAccnNum,
            nodeAccRealm + 1, nodeAccShard + 1, transactionFee, timestamp, transactionDuration,
            generateRecord, memo, keyList.size(), keyList, initialBalance, sendRecordThreshold,
            receiveRecordThreshold, receiverSigRequired, autoRenewPeriod,
            SignatureList.newBuilder().addSigs(
                Signature.newBuilder().setEd25519(ByteString.copyFrom("testsignature".getBytes())))
                .build());
    TransactionBody matchingBody = CommonUtils.extractTransactionBody(matchingNodeAccTransaction);
    TransactionBody nonMatchingBody = CommonUtils.extractTransactionBody(nonMatchingTransaction);
    ResponseCodeEnum matchingPreCheckReturn = trHandler.validateNodeAccount(matchingBody);
    Assertions.assertEquals(matchingPreCheckReturn, OK);
    ResponseCodeEnum nonMatchingPreCheckReturn = trHandler.validateNodeAccount(nonMatchingBody);
    Assertions.assertNotEquals(nonMatchingPreCheckReturn, OK);
  }

  @Test
  public void apiPermissionValidation_Number_Test() {
    AccountID payerAccountId = AccountID.newBuilder().setAccountNum(55).build();
    String accountIdRange = "55";
    PermissionedAccountsRange accountRange = PermissionedAccountsRange.from(accountIdRange);
    Assertions.assertEquals(
            OK,
            accountRange.contains(payerAccountId.getAccountNum()) ? OK : NOT_SUPPORTED);
  }

  @Test
  public void apiPermissionValidation_Range_Positive_Test() {
    AccountID payerAccountId = AccountID.newBuilder().setAccountNum(55).build();
    String accountIdRange = "55-*";
    PermissionedAccountsRange accountRange = PermissionedAccountsRange.from(accountIdRange);
    Assertions.assertEquals(
            OK,
            accountRange.contains(payerAccountId.getAccountNum()) ? OK : NOT_SUPPORTED);
  }

  @Test
  public void apiPermissionValidation_Range_Negative_Test() {
    AccountID payerAccountId = AccountID.newBuilder().setAccountNum(54).build();
    String accountIdRange = "55-*";
    PermissionedAccountsRange accountRange = PermissionedAccountsRange.from(accountIdRange);
    Assertions.assertEquals(
            NOT_SUPPORTED,
            accountRange.contains(payerAccountId.getAccountNum()) ? OK : NOT_SUPPORTED);
  }
}<|MERGE_RESOLUTION|>--- conflicted
+++ resolved
@@ -88,11 +88,8 @@
                 new BasicPrecheck(TestProperties.TEST_PROPERTIES, TestContextValidator.TEST_VALIDATOR),
                 null,
                 null,
-<<<<<<< HEAD
-                new MockAccountNumbers());
-=======
+                new MockAccountNumbers(),
                 null);
->>>>>>> 835a99d8
     Timestamp timestamp =
         RequestBuilder.getTimestamp(Instant.now(Clock.systemUTC()).minusSeconds(10));
 
