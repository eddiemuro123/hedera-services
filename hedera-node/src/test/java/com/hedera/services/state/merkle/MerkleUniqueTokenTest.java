--- conflicted
+++ resolved
@@ -23,11 +23,7 @@
 import com.hedera.services.state.merkle.internals.BitPackUtils;
 import com.hedera.services.state.submerkle.EntityId;
 import com.hedera.services.state.submerkle.RichInstant;
-<<<<<<< HEAD
-import com.hedera.services.utils.PermHashLong;
-=======
 import com.hedera.services.utils.EntityNumPair;
->>>>>>> d4e33f22
 import com.swirlds.common.constructable.ClassConstructorPair;
 import com.swirlds.common.constructable.ConstructableRegistry;
 import com.swirlds.common.constructable.ConstructableRegistryException;
@@ -78,21 +74,13 @@
 		otherTimestamp = RichInstant.fromJava(Instant.ofEpochSecond(1_234_568L));
 
 		subject = new MerkleUniqueToken(owner, metadata, timestamp);
-<<<<<<< HEAD
-		subject.setKey(new PermHashLong(numbers));
-=======
 		subject.setKey(new EntityNumPair(numbers));
->>>>>>> d4e33f22
 	}
 
 	@Test
 	void equalsContractWorks() {
 		// setup:
-<<<<<<< HEAD
-		final var key = new PermHashLong(numbers);
-=======
 		final var key = new EntityNumPair(numbers);
->>>>>>> d4e33f22
 		// given
 		var other = new MerkleUniqueToken(owner, metadata, otherTimestamp);
 		other.setKey(key);
@@ -101,11 +89,7 @@
 		var other3 = new MerkleUniqueToken(otherOwner, metadata, timestamp);
 		other3.setKey(key);
 		var other4 = new MerkleUniqueToken(owner, metadata, timestamp);
-<<<<<<< HEAD
-		other4.setKey(new PermHashLong(numbers + 1));
-=======
 		other4.setKey(new EntityNumPair(numbers + 1));
->>>>>>> d4e33f22
 		var identical = new MerkleUniqueToken(owner, metadata, timestamp);
 		identical.setKey(key);
 
@@ -122,11 +106,7 @@
 	void hashCodeWorks() {
 		// given:
 		var identical = new MerkleUniqueToken(owner, metadata, timestamp);
-<<<<<<< HEAD
-		identical.setKey(new PermHashLong(numbers));
-=======
 		identical.setKey(new EntityNumPair(numbers));
->>>>>>> d4e33f22
 		var other = new MerkleUniqueToken(otherOwner, otherMetadata, otherTimestamp);
 
 		// expect:
@@ -193,11 +173,7 @@
 		// then:
 		assertNotEquals(subject, read);
 		// and when:
-<<<<<<< HEAD
-		read.setKey(new PermHashLong(numbers));
-=======
 		read.setKey(new EntityNumPair(numbers));
->>>>>>> d4e33f22
 		// then:
 		assertEquals(subject, read);
 	}
