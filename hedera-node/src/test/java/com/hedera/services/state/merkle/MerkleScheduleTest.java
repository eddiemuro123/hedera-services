--- conflicted
+++ resolved
@@ -237,11 +237,7 @@
     @Test
     public void failDifferentSchedulingTxValidStart() {
         // given:
-<<<<<<< HEAD
-        other = new MerkleSchedule(otherTransactionBody, schedulingAccount, otherSchedulingTXValidStart);
-=======
         other = new MerkleSchedule(transactionBody, schedulingAccount, otherSchedulingTXValidStart);
->>>>>>> e3a52285
         setOptionalElements(other);
 
         // expect:
