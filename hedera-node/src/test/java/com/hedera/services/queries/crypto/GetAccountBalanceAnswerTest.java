--- conflicted
+++ resolved
@@ -109,9 +109,6 @@
 		propertySource = mock(PropertySource.class);
 		given(accounts.get(fromAccountId(asAccount(accountIdLit)))).willReturn(accountV);
 		given(accounts.get(fromContractId(asContract(contractIdLit)))).willReturn(contractV);
-<<<<<<< HEAD
-		view = new StateView(StateView.EMPTY_TOPICS_SUPPLIER, () -> accounts, propertySource, null);
-=======
 
 		tokenStore = mock(TokenStore.class);
 		given(tokenStore.exists(aToken)).willReturn(true);
@@ -128,8 +125,8 @@
 				() -> accounts,
 				StateView.EMPTY_STORAGE_SUPPLIER,
 				() -> tokenRels,
+				null,
 				propertySource);
->>>>>>> 3fd6064d
 
 		optionValidator = mock(OptionValidator.class);
 		subject = new GetAccountBalanceAnswer(optionValidator);
