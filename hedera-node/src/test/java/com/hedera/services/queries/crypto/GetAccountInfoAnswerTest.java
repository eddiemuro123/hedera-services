--- conflicted
+++ resolved
@@ -151,17 +151,14 @@
 		given(accounts.get(MerkleEntityId.fromAccountId(asAccount(target)))).willReturn(payerAccount);
 
 		propertySource = mock(PropertySource.class);
-<<<<<<< HEAD
-		view = new StateView(StateView.EMPTY_TOPICS_SUPPLIER, () -> accounts, propertySource, null);
-=======
 		view = new StateView(
 				tokenStore,
 				StateView.EMPTY_TOPICS_SUPPLIER,
 				() -> accounts,
 				StateView.EMPTY_STORAGE_SUPPLIER,
 				() -> tokenRels,
+				null,
 				propertySource);
->>>>>>> 3fd6064d
 		optionValidator = mock(OptionValidator.class);
 
 		subject = new GetAccountInfoAnswer(optionValidator);
