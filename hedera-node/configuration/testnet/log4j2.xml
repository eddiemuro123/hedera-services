<?xml version="1.0" encoding="UTF-8"?>
<!-- monitorInterval="600" , if any change to log level will be effective after 10 minute -->
<Configuration status="WARN" monitorInterval="600">


  <Appenders>
    <Console name="Console" target="SYSTEM_OUT">
      <PatternLayout pattern="%d{yyyy-MM-dd HH:mm:ss.SSS} %-5p %-4L %c{1} - %m%n"/>
    </Console>

    <RollingFile name="RollingFile" fileName="output/hgcaa.log"
      filePattern="output/hgcaa.log-%d{yyyy-MM-dd}-%i.log">
      <PatternLayout>
        <pattern>%d{yyyy-MM-dd HH:mm:ss.SSS} %-5p %-4L %c{1} - %m%n</pattern>
      </PatternLayout>
      <Policies>
        <SizeBasedTriggeringPolicy size="100 MB"/>
      </Policies>
      <DefaultRolloverStrategy max="10"/>
    </RollingFile>

    <RollingFile name="QueriesRollingFile" fileName="output/queries.log"
      filePattern="output/queries.log-%d{yyyy-MM-dd}-%i.log">
      <BurstFilter level="INFO" rate="50" maxBurst="500"/>
      <PatternLayout>
        <pattern>%d{yyyy-MM-dd HH:mm:ss.SSS} %-5p %-4L %c{1} - %m%n</pattern>
      </PatternLayout>
      <Policies>
        <SizeBasedTriggeringPolicy size="100 MB"/>
      </Policies>
      <DefaultRolloverStrategy max="10"/>
    </RollingFile>

    <RollingFile name="fileLog" fileName="output/swirlds.log"
      filePattern="output/swirlds.log-%d{yyyy-MM-dd}-%i.log">
      <PatternLayout>
        <pattern>%d{yyyy-MM-dd HH:mm:ss.SSS} %-8sn %-5p %-16marker &lt;%t&gt; %c{1}: %msg%n</pattern>
      </PatternLayout>
      <Policies>
        <SizeBasedTriggeringPolicy size="100 MB"/>
      </Policies>
      <DefaultRolloverStrategy max="10"/>
    </RollingFile>

  </Appenders>
  <Loggers>
    <Root level="FATAL">
      <!-- <AppenderRef ref="Console"/> -->
      <AppenderRef ref="fileLog"/>
    </Root>

<<<<<<< HEAD
    <Logger name="com.swirlds" level="WARN" additivity="false">
=======
    <Logger name="com.swirlds" level="TRACE" additivity="false">
>>>>>>> 0c9bb4a8
      <AppenderRef ref="fileLog"/>
      <!--
	  Due to known log4j2 issues with how Markers and LogLevels are evaluated there must be a top level <Filter> element
	  to ensure that the root logger does not execute all the lambda arguments erroneously. Potential work around in the
	  future is to use a top-level <Filter> and <Logger> specific filters in combination to achieve the desired
	  multi-logger setup for diagnostic logging.
	  -->
      <Filters>
        <!-- Filter out levels above INFO (ex: DEBUG & TRACE) -->
        <!-- Intentially left disabled by default -->
        <!-- <ThresholdFilter level="INFO"                 onMatch="NEUTRAL" onMismatch="DENY" />-->

        <!-- In the following, enable a marker with onMatch="ACCEPT" and disable with onMatch="DENY". -->
        <!-- More markers can be added, but ensure that every onMismatch="NEUTRAL", except the last is "DENY". -->

        <!-- Exceptions -->
        <MarkerFilter marker="EXCEPTION"              onMatch="ACCEPT" onMismatch="NEUTRAL"/>
        <MarkerFilter marker="TESTING_EXCEPTIONS"     onMatch="ACCEPT" onMismatch="NEUTRAL"/>
        <MarkerFilter marker="SOCKET_EXCEPTIONS"      onMatch="ACCEPT" onMismatch="NEUTRAL"/>
        <MarkerFilter marker="TCP_CONNECT_EXCEPTIONS" onMatch="DENY"   onMismatch="NEUTRAL"/>

        <!-- Errors -->
        <MarkerFilter marker="INVALID_EVENT_ERROR"    onMatch="ACCEPT" onMismatch="NEUTRAL"/>

        <!-- Synchronization/Gossip (Debug) -->
        <MarkerFilter marker="SYNC_START"             onMatch="DENY"   onMismatch="NEUTRAL"/>
        <MarkerFilter marker="SYNC_DONE"              onMatch="DENY"   onMismatch="NEUTRAL"/>
        <MarkerFilter marker="SYNC_ERROR"             onMatch="DENY"   onMismatch="NEUTRAL"/>
        <MarkerFilter marker="SYNC"                   onMatch="DENY"   onMismatch="NEUTRAL"/>
        <MarkerFilter marker="HEARTBEAT"              onMatch="DENY"   onMismatch="NEUTRAL"/>

        <!-- Platform Events (Debug) -->
        <MarkerFilter marker="CREATE_EVENT"           onMatch="DENY"   onMismatch="NEUTRAL"/>
        <MarkerFilter marker="INTAKE_EVENT"           onMatch="DENY"   onMismatch="NEUTRAL"/>
        <MarkerFilter marker="WATCH_EVENTS_SEND_REC"  onMatch="DENY"   onMismatch="NEUTRAL"/>
        <MarkerFilter marker="EVENT_SIG"              onMatch="DENY"   onMismatch="NEUTRAL"/>
        <MarkerFilter marker="EVENT_STREAM"           onMatch="DENY"   onMismatch="NEUTRAL"/>
        <MarkerFilter marker="EVENT_RESTART"          onMatch="DENY"   onMismatch="NEUTRAL"/>
        <MarkerFilter marker="STALE_EVENTS"           onMatch="DENY"   onMismatch="NEUTRAL"/>
        <MarkerFilter marker="EVENT_PARSER"           onMatch="DENY"   onMismatch="NEUTRAL"/>
        <MarkerFilter marker="EVENT_CONTENT"          onMatch="DENY"   onMismatch="NEUTRAL"/>

        <!-- Queues/Certificates/Utilities -->
        <MarkerFilter marker="QUEUES"                 onMatch="DENY"   onMismatch="NEUTRAL"/>
        <MarkerFilter marker="CERTIFICATES"           onMatch="DENY"   onMismatch="NEUTRAL"/>
        <MarkerFilter marker="LOCKS"                  onMatch="DENY"   onMismatch="NEUTRAL"/>
        <MarkerFilter marker="TIME_MEASURE"           onMatch="DENY"   onMismatch="NEUTRAL"/>

        <!-- Signed State Signatures -->
        <MarkerFilter marker="STATE_SIG_DIST"         onMatch="DENY"   onMismatch="NEUTRAL"/>
        <MarkerFilter marker="STATE_DELETER"          onMatch="DENY"   onMismatch="NEUTRAL"/>

        <!-- Cryptography -->
        <MarkerFilter marker="OPENCL_INIT_EXCEPTIONS" onMatch="DENY"   onMismatch="NEUTRAL"/>
        <MarkerFilter marker="ADV_CRYPTO_SYSTEM"      onMatch="DENY"   onMismatch="NEUTRAL"/>

        <!-- Startup/Restart/Reconnect -->
        <MarkerFilter marker="STARTUP"                onMatch="ACCEPT" onMismatch="NEUTRAL"/>
        <MarkerFilter marker="PLATFORM_STATUS"        onMatch="ACCEPT" onMismatch="NEUTRAL"/>
        <MarkerFilter marker="RECONNECT"              onMatch="ACCEPT" onMismatch="NEUTRAL"/>
        <MarkerFilter marker="FREEZE"                 onMatch="ACCEPT" onMismatch="NEUTRAL"/>

        <!-- Saved States -->
        <MarkerFilter marker="SNAPSHOT_MANAGER"       onMatch="ACCEPT" onMismatch="NEUTRAL"/>
        <MarkerFilter marker="STATE_TO_DISK"          onMatch="ACCEPT" onMismatch="NEUTRAL"/>

        <!-- Beta Mirror -->
        <MarkerFilter marker="BETA_MIRROR_NODE"       onMatch="ACCEPT" onMismatch="NEUTRAL"/>

        <!-- FCMap -->
        <MarkerFilter marker="FCM_COPY"               onMatch="DENY"   onMismatch="NEUTRAL"/>
        <MarkerFilter marker="FCM_COPY_FROM"          onMatch="DENY"   onMismatch="NEUTRAL"/>
        <MarkerFilter marker="FCM_COPY_TO"            onMatch="DENY"   onMismatch="NEUTRAL"/>
        <MarkerFilter marker="FCM_DEMO"               onMatch="DENY"   onMismatch="NEUTRAL"/>
        <MarkerFilter marker="FCM_COPY_FROM_DIFF"     onMatch="DENY"   onMismatch="NEUTRAL"/>
        <MarkerFilter marker="FCM_COPY_TO_DIFF"       onMatch="DENY"   onMismatch="NEUTRAL"/>
        <MarkerFilter marker="FC_SERIALIZATION"       onMatch="DENY"   onMismatch="NEUTRAL"/>

        <!-- Merkle Trees & Hashing -->
        <MarkerFilter marker="MERKLE_FORCE_FLUSH"     onMatch="DENY"   onMismatch="NEUTRAL"/>
        <MarkerFilter marker="MERKLE_HASHING"         onMatch="DENY"   onMismatch="NEUTRAL"/>
        <MarkerFilter marker="MERKLE_GENERATION"      onMatch="DENY"   onMismatch="NEUTRAL"/>
        <MarkerFilter marker="MERKLE_LOCKS"           onMatch="DENY"   onMismatch="NEUTRAL"/>

        <MarkerFilter marker="DISABLED"               onMatch="DENY"   onMismatch="DENY" />
      </Filters>
    </Logger>

    <Logger name="com.hedera" level="info" additivity="false">
      <AppenderRef ref="Console"/>
      <AppenderRef ref="RollingFile"/>
    </Logger>
    <Logger name="com.hedera.services.sigs" level="error" additivity="false">
      <AppenderRef ref="Console"/>
      <AppenderRef ref="RollingFile"/>
    </Logger>
    <Logger name="com.hedera.services.queries.answering" level="warn" additivity="false">
      <AppenderRef ref="QueriesRollingFile"/>
    </Logger>

    <Logger name="com.hedera.services.legacy" level="warn" additivity="false">
      <!-- <AppenderRef ref="Console"/> -->
      <AppenderRef ref="RollingFile"/>
    </Logger>
    <Logger name="com.hedera.services.legacy.netty" level="info" additivity="false">
      <!-- <AppenderRef ref="Console"/> -->
      <AppenderRef ref="RollingFile"/>
    </Logger>
    <Logger name="com.hedera.services.legacy.service" level="warn" additivity="false">
      <!-- <AppenderRef ref="Console"/> -->
      <AppenderRef ref="RollingFile"/>
    </Logger>
    <Logger name="com.hedera.services.legacy.services" level="warn" additivity="false">
      <!-- <AppenderRef ref="Console"/> -->
      <AppenderRef ref="RollingFile"/>
    </Logger>
    <Logger name="com.hedera.services.legacy.handler" level="warn" additivity="false">
      <!-- <AppenderRef ref="Console"/> -->
      <AppenderRef ref="RollingFile"/>
    </Logger>
    <Logger name="com.hedera.services.legacy.handler.FreezeHandler" level="info" additivity="false">
      <!-- <AppenderRef ref="Console"/> -->
      <AppenderRef ref="RollingFile"/>
    </Logger>
    <Logger name="com.hedera.services.utils.UnzipUtility" level="info" additivity="false">
      <!-- <AppenderRef ref="Console"/> -->
      <AppenderRef ref="RollingFile"/>
    </Logger>
    <Logger name="com.hedera.services.legacy.utils" level="warn" additivity="false">
      <!-- <AppenderRef ref="Console"/> -->
      <AppenderRef ref="RollingFile"/>
    </Logger>
    <Logger name="com.hedera.services.legacy.hgcca.core" level="warn" additivity="false">
      <!-- <AppenderRef ref="Console"/> -->
      <AppenderRef ref="RollingFile"/>
    </Logger>
    <Logger name="com.hedera.services.legacy.evm" level="warn" additivity="false">
      <!-- <AppenderRef ref="Console"/> -->
      <AppenderRef ref="RollingFile"/>
    </Logger>
    <Logger name="com.hedera.services.legacy.initialization" level="warn" additivity="false">
      <!-- <AppenderRef ref="Console"/> -->
      <AppenderRef ref="RollingFile"/>
    </Logger>
	<Logger name="com.hedera.services.legacy.config" level="info" additivity="false">
      <AppenderRef ref="RollingFile"/>
      <AppenderRef ref="Console"/>
    </Logger>


    <Logger name="org.springframework" level="ERROR" additivity="false">
      <!-- <AppenderRef ref="Console"/> -->
      <AppenderRef ref="RollingFile"/>
    </Logger>
    <Logger name="state" level="WARN" additivity="false">
      <!-- <AppenderRef ref="Console"/> -->
      <AppenderRef ref="RollingFile"/>
    </Logger>
    <Logger name="trie" level="WARN" additivity="false">
      <!-- <AppenderRef ref="Console"/> -->
      <AppenderRef ref="RollingFile"/>
    </Logger>
    <Logger name="net" level="WARN" additivity="false">
      <!-- <AppenderRef ref="Console"/> -->
      <AppenderRef ref="RollingFile"/>
    </Logger>
    <Logger name="execute" level="ERROR" additivity="false">
      <!-- <AppenderRef ref="Console"/> -->
      <AppenderRef ref="RollingFile"/>
    </Logger>
    <Logger name="VM" level="ERROR" additivity="false">
      <!-- <AppenderRef ref="Console"/> -->
      <AppenderRef ref="RollingFile"/>
    </Logger>
    <Logger name="pending" level="WARN" additivity="false">
      <!-- <AppenderRef ref="Console"/> -->
      <AppenderRef ref="RollingFile"/>
    </Logger>
    <Logger name="sync" level="WARN" additivity="false">
      <!-- <AppenderRef ref="Console"/> -->
      <AppenderRef ref="RollingFile"/>
    </Logger>
    <Logger name="wire" level="ERROR" additivity="false">
      <!-- <AppenderRef ref="Console"/> -->
      <AppenderRef ref="RollingFile"/>
    </Logger>
    <Logger name="db" level="WARN" additivity="false">
      <!-- <AppenderRef ref="Console"/> -->
      <AppenderRef ref="RollingFile"/>
    </Logger>
    <Logger name="general" level="WARN" additivity="false">
      <!-- <AppenderRef ref="Console"/> -->
      <AppenderRef ref="RollingFile"/>
    </Logger>
    <Logger name="TCK-Test" level="ERROR" additivity="false">
      <!-- <AppenderRef ref="Console"/> -->
      <AppenderRef ref="RollingFile"/>
    </Logger>
    <Logger name="org.hibernate" level="ERROR" additivity="false">
      <!-- <AppenderRef ref="Console"/> -->
      <AppenderRef ref="RollingFile"/>
    </Logger>
    <Logger name="repository" level="WARN" additivity="false">
      <!-- <AppenderRef ref="Console"/> -->
      <AppenderRef ref="RollingFile"/>
    </Logger>
    <Logger name="blockchain" level="WARN" additivity="false">
      <!-- <AppenderRef ref="Console"/> -->
      <AppenderRef ref="RollingFile"/>
    </Logger>
    <Logger name="mine" level="WARN" additivity="false">
      <!-- <AppenderRef ref="Console"/> -->
      <AppenderRef ref="RollingFile"/>
    </Logger>
    <Logger name="blockqueue" level="WARN" additivity="false">
      <!-- <AppenderRef ref="Console"/> -->
      <AppenderRef ref="RollingFile"/>
    </Logger>
    <Logger name="rlp" level="ERROR" additivity="false">
      <!-- <AppenderRef ref="Console"/> -->
      <AppenderRef ref="RollingFile"/>
    </Logger>
    <Logger name="java.nio" level="ERROR" additivity="false">
      <!-- <AppenderRef ref="Console"/> -->
      <AppenderRef ref="RollingFile"/>
    </Logger>
    <Logger name="io.netty" level="ERROR" additivity="false">
      <!-- <AppenderRef ref="Console"/> -->
      <AppenderRef ref="RollingFile"/>
    </Logger>
    <Logger name="discover" level="WARN" additivity="false">
      <!-- <AppenderRef ref="Console"/> -->
      <AppenderRef ref="RollingFile"/>
    </Logger>
    <Logger name="hsqldb.db" level="ERROR" additivity="false">
      <!-- <AppenderRef ref="Console"/> -->
      <AppenderRef ref="RollingFile"/>
    </Logger>
  </Loggers>
</Configuration><|MERGE_RESOLUTION|>--- conflicted
+++ resolved
@@ -49,11 +49,7 @@
       <AppenderRef ref="fileLog"/>
     </Root>
 
-<<<<<<< HEAD
-    <Logger name="com.swirlds" level="WARN" additivity="false">
-=======
     <Logger name="com.swirlds" level="TRACE" additivity="false">
->>>>>>> 0c9bb4a8
       <AppenderRef ref="fileLog"/>
       <!--
 	  Due to known log4j2 issues with how Markers and LogLevels are evaluated there must be a top level <Filter> element
