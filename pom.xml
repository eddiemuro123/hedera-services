--- conflicted
+++ resolved
@@ -3,11 +3,7 @@
 
   <groupId>com.hedera.services</groupId>
   <artifactId>hedera-services</artifactId>
-<<<<<<< HEAD
-  <version>0.9.0-SNAPSHOT</version>
-=======
   <version>0.9.1-SNAPSHOT</version>
->>>>>>> 6476acba
   <description>
     Hedera Services (crypto, file, contract, consensus) on the Platform
   </description>
@@ -24,10 +20,7 @@
   <scm>
     <connection>scm:git:git@github.com:hashgraph/hedera-services.git</connection>
     <developerConnection>scm:git:git@github.com:hashgraph/hedera-services.git</developerConnection>
-<<<<<<< HEAD
-=======
     <tag>HEAD</tag>
->>>>>>> 6476acba
   </scm>
 
   <ciManagement>
