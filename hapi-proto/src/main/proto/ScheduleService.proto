syntax = "proto3";

package proto;

/*-
 * ‌
 * Hedera Network Services Protobuf
 * ​
 * Copyright (C) 2018 - 2020 Hedera Hashgraph, LLC
 * ​
 * Licensed under the Apache License, Version 2.0 (the "License");
 * you may not use this file except in compliance with the License.
 * You may obtain a copy of the License at
 *
 *      http://www.apache.org/licenses/LICENSE-2.0
 *
 * Unless required by applicable law or agreed to in writing, software
 * distributed under the License is distributed on an "AS IS" BASIS,
 * WITHOUT WARRANTIES OR CONDITIONS OF ANY KIND, either express or implied.
 * See the License for the specific language governing permissions and
 * limitations under the License.
 * ‍
 */

option java_package = "com.hederahashgraph.service.proto.java";
<<<<<<< HEAD
option java_multiple_files = true;
=======
>>>>>>> 60fac990

import "Query.proto";
import "Response.proto";
import "TransactionResponse.proto";
import "Transaction.proto";

/* Transactions and queries for the Schedule Service */
service ScheduleService {
  // Creates a new Schedule by submitting the transaction
  rpc createSchedule (Transaction) returns (TransactionResponse);

  // Signs a new Schedule by submitting the transaction
  rpc signSchedule (Transaction) returns (TransactionResponse);

  // Deletes a new Schedule by submitting the transaction
  rpc deleteSchedule (Transaction) returns (TransactionResponse);

  // Retrieves the metadata of a schedule entity
  rpc getScheduleInfo (Query) returns (Response);
}<|MERGE_RESOLUTION|>--- conflicted
+++ resolved
@@ -23,10 +23,6 @@
  */
 
 option java_package = "com.hederahashgraph.service.proto.java";
-<<<<<<< HEAD
-option java_multiple_files = true;
-=======
->>>>>>> 60fac990
 
 import "Query.proto";
 import "Response.proto";
