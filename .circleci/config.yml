--- conflicted
+++ resolved
@@ -1113,10 +1113,6 @@
               ignore:
                 - /.*-PERF/
                 - /.*-REGRESSION/
-<<<<<<< HEAD
-=======
-
->>>>>>> 444e00dd
       - start-singlejob-testnet:
           requires:
             - build-artifact
