--- conflicted
+++ resolved
@@ -826,12 +826,7 @@
             filters:
               branches:
                 only:
-<<<<<<< HEAD
-#                  - master
-                  - ci-test-network-loss
-=======
                   - master
->>>>>>> 7c6722b0
     jobs:
       - fast-build-artifact
       - start-singlejob-testnet:
