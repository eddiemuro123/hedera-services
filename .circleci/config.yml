--- conflicted
+++ resolved
@@ -1786,12 +1786,8 @@
       - run:
           name: Modify Payer account for Public testnet start from saved state test
           command: |
-<<<<<<< HEAD
-            echo -n "$KEY_DevTestNetTreasury";
-=======
             echo -n "$KEY_DevTestNetTreasury";    echo -n /repo/test-clients/src/main/resource/StartUpAccount.txt;
 #            echo -n "$KEY_DevTestNetTreasury" > /repo/test-clients/src/main/resource/StartUpAccount.txt;
->>>>>>> 630702d2
       - run:
           name: Run start from saved state regression tests
           no_output_timeout: 120m
@@ -1820,18 +1816,11 @@
       - run:
           name: Modify Payer account for Public testnet start from saved state test
           command: |
-<<<<<<< HEAD
-            echo -n "$KEY_DevTestNetTreasury";
-      - run:
-          name: Run start from saved state regression tests
-          no_output_timeout: 120m
-=======
             echo -n "$KEY_DevTestNetTreasury";    echo -n /repo/test-clients/src/main/resource/StartUpAccount.txt;
 #            echo -n "$KEY_DevTestNetTreasury" > /repo/test-clients/src/main/resource/StartUpAccount.txt;
       - run:
           name: Run start from saved state regression tests
           no_output_timeout: 180m
->>>>>>> 630702d2
           command: |
             cd /swirlds-platform/regression;
             ./regression_services_circleci.sh configs/services/suites/weekly/AWS-Weekly-Services-HCS-Restart-Performance-15N-15C.json /repo
