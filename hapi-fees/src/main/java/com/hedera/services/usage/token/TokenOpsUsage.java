--- conflicted
+++ resolved
@@ -3,9 +3,9 @@
 /*-
  * ‌
  * Hedera Services API Fees
- * ​
+ *
  * Copyright (C) 2018 - 2021 Hedera Hashgraph, LLC
- * ​
+ *
  * Licensed under the Apache License, Version 2.0 (the "License");
  * you may not use this file except in compliance with the License.
  * You may obtain a copy of the License at
@@ -31,18 +31,14 @@
 import com.hedera.services.usage.token.meta.TokenAssociateMeta;
 import com.hedera.services.usage.token.meta.TokenBurnMeta;
 import com.hedera.services.usage.token.meta.TokenCreateMeta;
-<<<<<<< HEAD
 import com.hedera.services.usage.token.meta.TokenDeleteMeta;
 import com.hedera.services.usage.token.meta.TokenDissociateMeta;
 import com.hedera.services.usage.token.meta.TokenGrantKycMeta;
+import com.hedera.services.usage.token.meta.TokenFreezeMeta;
 import com.hedera.services.usage.token.meta.TokenMintMeta;
 import com.hedera.services.usage.token.meta.TokenRevokeKycMeta;
 import com.hedera.services.usage.token.meta.TokenUpdateMeta;
-=======
-import com.hedera.services.usage.token.meta.TokenFreezeMeta;
-import com.hedera.services.usage.token.meta.TokenMintMeta;
 import com.hedera.services.usage.token.meta.TokenUnfreezeMeta;
->>>>>>> d81b6eb5
 import com.hedera.services.usage.token.meta.TokenWipeMeta;
 import com.hederahashgraph.api.proto.java.CustomFee;
 
@@ -76,22 +72,15 @@
 		/* No-op */
 	}
 
-	public void feeScheduleUpdateUsage(
-			final SigUsage sigUsage,
-			final BaseTransactionMeta baseMeta,
-			final FeeScheduleUpdateMeta opMeta,
-			final ExtantFeeScheduleContext ctx,
-			final UsageAccumulator accumulator
-	) {
+	public void feeScheduleUpdateUsage(final SigUsage sigUsage, final BaseTransactionMeta baseMeta,
+			final FeeScheduleUpdateMeta opMeta, final ExtantFeeScheduleContext ctx,
+			final UsageAccumulator accumulator) {
 		accumulator.resetForTransaction(baseMeta, sigUsage);
 
 		accumulator.addBpt(LONG_BASIC_ENTITY_ID_SIZE + opMeta.numBytesInNewFeeScheduleRepr());
 		final var lifetime = Math.max(0, ctx.expiry() - opMeta.effConsensusTime());
-		final var rbsDelta = ESTIMATOR_UTILS.changeInBsUsage(
-				ctx.numBytesInFeeScheduleRepr(),
-				lifetime,
-				opMeta.numBytesInNewFeeScheduleRepr(),
-				lifetime);
+		final var rbsDelta = ESTIMATOR_UTILS.changeInBsUsage(ctx.numBytesInFeeScheduleRepr(), lifetime,
+				opMeta.numBytesInNewFeeScheduleRepr(), lifetime);
 		accumulator.addRbs(rbsDelta);
 	}
 
@@ -124,23 +113,13 @@
 				}
 			}
 		}
-		return bytesNeededToRepr(
-				numFixedHbarFees,
-				numFixedHtsFees,
-				numFractionalFees,
-				numRoyaltyNoFallbackFees,
-				numRoyaltyHtsFallbackFees,
-				numRoyaltyHbarFallbackFees);
-	}
-
-	public int bytesNeededToRepr(
-			final int numFixedHbarFees,
-			final int numFixedHtsFees,
-			final int numFractionalFees,
-			final int numRoyaltyNoFallbackFees,
-			final int numRoyaltyHtsFallbackFees,
-			final int numRoyaltyHbarFallbackFees
-	) {
+		return bytesNeededToRepr(numFixedHbarFees, numFixedHtsFees, numFractionalFees, numRoyaltyNoFallbackFees,
+				numRoyaltyHtsFallbackFees, numRoyaltyHbarFallbackFees);
+	}
+
+	public int bytesNeededToRepr(final int numFixedHbarFees, final int numFixedHtsFees, final int numFractionalFees,
+			final int numRoyaltyNoFallbackFees, final int numRoyaltyHtsFallbackFees,
+			final int numRoyaltyHbarFallbackFees) {
 		return numFixedHbarFees * plusCollectorSize(FIXED_HBAR_REPR_SIZE)
 				+ numFixedHtsFees * plusCollectorSize(FIXED_HTS_REPR_SIZE)
 				+ numFractionalFees * plusCollectorSize(FRACTIONAL_REPR_SIZE)
@@ -150,46 +129,39 @@
 
 	}
 
-	public void tokenCreateUsage(final SigUsage sigUsage,
-			final BaseTransactionMeta baseMeta,
-			final TokenCreateMeta tokenCreateMeta,
-			final UsageAccumulator accumulator) {
+	public void tokenCreateUsage(final SigUsage sigUsage, final BaseTransactionMeta baseMeta,
+			final TokenCreateMeta tokenCreateMeta, final UsageAccumulator accumulator) {
 		accumulator.resetForTransaction(baseMeta, sigUsage);
 
 		accumulator.addBpt(tokenCreateMeta.getBaseSize());
-		accumulator.addRbs((tokenCreateMeta.getBaseSize() + tokenCreateMeta.getCustomFeeScheduleSize()) *
-				tokenCreateMeta.getLifeTime());
+		accumulator.addRbs((tokenCreateMeta.getBaseSize() + tokenCreateMeta.getCustomFeeScheduleSize())
+				* tokenCreateMeta.getLifeTime());
 
 		final long tokenSizes = TOKEN_ENTITY_SIZES.bytesUsedToRecordTokenTransfers(tokenCreateMeta.getNumTokens(),
-				tokenCreateMeta.getFungibleNumTransfers(), tokenCreateMeta.getNftsTransfers()) *
-				USAGE_PROPERTIES.legacyReceiptStorageSecs();
+				tokenCreateMeta.getFungibleNumTransfers(), tokenCreateMeta.getNftsTransfers())
+				* USAGE_PROPERTIES.legacyReceiptStorageSecs();
 		accumulator.addRbs(tokenSizes);
 
 		accumulator.addNetworkRbs(tokenCreateMeta.getNetworkRecordRb() * USAGE_PROPERTIES.legacyReceiptStorageSecs());
 	}
 
-	public void tokenBurnUsage(final SigUsage sigUsage,
-			final BaseTransactionMeta baseMeta,
-			final TokenBurnMeta tokenBurnMeta,
-			final UsageAccumulator accumulator) {
+	public void tokenBurnUsage(final SigUsage sigUsage, final BaseTransactionMeta baseMeta,
+			final TokenBurnMeta tokenBurnMeta, final UsageAccumulator accumulator) {
 		accumulator.resetForTransaction(baseMeta, sigUsage);
 
 		accumulator.addBpt(tokenBurnMeta.getBpt());
 		accumulator.addNetworkRbs(tokenBurnMeta.getTransferRecordDb() * USAGE_PROPERTIES.legacyReceiptStorageSecs());
 	}
-	public void tokenDeleteUsage(final SigUsage sigUsage,
-			final BaseTransactionMeta baseMeta,
-			final TokenDeleteMeta tokenDeleteMeta,
-			final UsageAccumulator accumulator) {
+
+	public void tokenDeleteUsage(final SigUsage sigUsage, final BaseTransactionMeta baseMeta,
+			final TokenDeleteMeta tokenDeleteMeta, final UsageAccumulator accumulator) {
 		accumulator.resetForTransaction(baseMeta, sigUsage);
 
 		accumulator.addBpt(tokenDeleteMeta.getBpt());
 	}
 
-	public void tokenMintUsage(final SigUsage sigUsage,
-			final BaseTransactionMeta baseMeta,
-			final TokenMintMeta tokenMintMeta,
-			final UsageAccumulator accumulator) {
+	public void tokenMintUsage(final SigUsage sigUsage, final BaseTransactionMeta baseMeta,
+			final TokenMintMeta tokenMintMeta, final UsageAccumulator accumulator) {
 		accumulator.resetForTransaction(baseMeta, sigUsage);
 
 		accumulator.addBpt(tokenMintMeta.getBpt());
@@ -197,72 +169,60 @@
 		accumulator.addNetworkRbs(tokenMintMeta.getTransferRecordDb() * USAGE_PROPERTIES.legacyReceiptStorageSecs());
 	}
 
-	public void tokenWipeUsage(final SigUsage sigUsage,
-			final BaseTransactionMeta baseMeta,
-			final TokenWipeMeta tokenWipeMeta,
-			final UsageAccumulator accumulator) {
+	public void tokenWipeUsage(final SigUsage sigUsage, final BaseTransactionMeta baseMeta,
+			final TokenWipeMeta tokenWipeMeta, final UsageAccumulator accumulator) {
 		accumulator.resetForTransaction(baseMeta, sigUsage);
 
 		accumulator.addBpt(tokenWipeMeta.getBpt());
 		accumulator.addNetworkRbs(tokenWipeMeta.getTransferRecordDb() * USAGE_PROPERTIES.legacyReceiptStorageSecs());
 	}
 
-<<<<<<< HEAD
-	public void tokenGrantKycUsage(final SigUsage sigUsage,
-			final BaseTransactionMeta baseMeta,
-			final TokenGrantKycMeta tokenGrantKycMeta,
-			final UsageAccumulator accumulator) {
+	public void tokenGrantKycUsage(final SigUsage sigUsage, final BaseTransactionMeta baseMeta,
+			final TokenGrantKycMeta tokenGrantKycMeta, final UsageAccumulator accumulator) {
 		accumulator.resetForTransaction(baseMeta, sigUsage);
 
 		accumulator.addBpt(tokenGrantKycMeta.getBpt());
 	}
 
-	public void tokenRevokeKycUsage(final SigUsage sigUsage,
-			final BaseTransactionMeta baseMeta,
-			final TokenRevokeKycMeta tokenRevokeKycMeta,
-			final UsageAccumulator accumulator) {
+	public void tokenRevokeKycUsage(final SigUsage sigUsage, final BaseTransactionMeta baseMeta,
+			final TokenRevokeKycMeta tokenRevokeKycMeta, final UsageAccumulator accumulator) {
 		accumulator.resetForTransaction(baseMeta, sigUsage);
 
 		accumulator.addBpt(tokenRevokeKycMeta.getBpt());
 	}
 
-	public void tokenUpdateUsage(final SigUsage sigUsage,
-			final BaseTransactionMeta baseMeta,
-			final TokenUpdateMeta tokenUpdateMeta,
-			final ExtantTokenContext extantTokenContext,
+	public void tokenFreezeUsage(final SigUsage sigUsage, final BaseTransactionMeta baseMeta,
+			final TokenFreezeMeta tokenFreezeMeta, final UsageAccumulator accumulator) {
+		accumulator.resetForTransaction(baseMeta, sigUsage);
+
+		accumulator.addBpt(tokenFreezeMeta.getBpt());
+	}
+
+	public void tokenUnfreezeUsage(final SigUsage sigUsage, final BaseTransactionMeta baseMeta,
+			final TokenUnfreezeMeta tokenUnfreezeMeta, final UsageAccumulator accumulator) {
+		accumulator.resetForTransaction(baseMeta, sigUsage);
+
+		accumulator.addBpt(tokenUnfreezeMeta.getBpt());
+	}
+
+	public void tokenUpdateUsage(final SigUsage sigUsage, final BaseTransactionMeta baseMeta,
+			final TokenUpdateMeta tokenUpdateMeta, final ExtantTokenContext extantTokenContext,
 			final UsageAccumulator accumulator) {
 		accumulator.resetForTransaction(baseMeta, sigUsage);
 
 		long rbSize = 0;
 		rbSize += tokenUpdateMeta.getNewKeysLen();
-		if(!tokenUpdateMeta.getRemoveAutoRenewAccount() &&
-				(extantTokenContext.getHashasAutoRenewAccount() || tokenUpdateMeta.hasAutoRenewAccount())) {
+		if (!tokenUpdateMeta.getRemoveAutoRenewAccount()
+				&& (extantTokenContext.getHashasAutoRenewAccount() || tokenUpdateMeta.hasAutoRenewAccount())) {
 			rbSize += BASIC_ENTITY_ID_SIZE;
 		}
-=======
-	public void tokenFreezeUsage(final SigUsage sigUsage,
-			final BaseTransactionMeta baseMeta,
-			final TokenFreezeMeta tokenFreezeMeta,
-			final UsageAccumulator accumulator) {
-		accumulator.resetForTransaction(baseMeta, sigUsage);
-
-		accumulator.addBpt(tokenFreezeMeta.getBpt());
-	}
-
-	public void tokenUnfreezeUsage(final SigUsage sigUsage,
-			final BaseTransactionMeta baseMeta,
-			final TokenUnfreezeMeta tokenUnfreezeMeta,
-			final UsageAccumulator accumulator) {
-		accumulator.resetForTransaction(baseMeta, sigUsage);
-
-		accumulator.addBpt(tokenUnfreezeMeta.getBpt());
-	}
-
->>>>>>> d81b6eb5
-
-		rbSize += tokenUpdateMeta.getNewSymLen() > 0 ? tokenUpdateMeta.getNewSymLen() : extantTokenContext.getExistingSymLen();
-		rbSize += tokenUpdateMeta.getNewNameLen() > 0 ? tokenUpdateMeta.getNewNameLen() : extantTokenContext.getExistingNameLen();
-		rbSize += tokenUpdateMeta.getNewMemoLen() > 0 ? tokenUpdateMeta.getNewMemoLen() : extantTokenContext.getExistingMemoLen();
+
+		rbSize += tokenUpdateMeta.getNewSymLen() > 0 ? tokenUpdateMeta.getNewSymLen()
+				: extantTokenContext.getExistingSymLen();
+		rbSize += tokenUpdateMeta.getNewNameLen() > 0 ? tokenUpdateMeta.getNewNameLen()
+				: extantTokenContext.getExistingNameLen();
+		rbSize += tokenUpdateMeta.getNewMemoLen() > 0 ? tokenUpdateMeta.getNewMemoLen()
+				: extantTokenContext.getExistingMemoLen();
 
 		long newLifeTime = Math.max(tokenUpdateMeta.getNewExpiry(), extantTokenContext.getExistingExpiry())
 				- tokenUpdateMeta.getNewEffectiveTxnStartTime();
@@ -271,45 +231,37 @@
 		long existingRbSize = extantTokenContext.getExistingRbSize();
 
 		long rbsDelta = Math.max(0, newLifeTime * (rbSize - existingRbSize));
-		if(rbsDelta > 0) {
+		if (rbsDelta > 0) {
 			accumulator.addRbs(rbsDelta);
 		}
 
 		long txnBytes = rbSize + BASIC_ENTITY_ID_SIZE + noRbImpactBytes(tokenUpdateMeta);
 		accumulator.addBpt(txnBytes);
-		if(tokenUpdateMeta.hasTreasury()) {
-			accumulator.addNetworkRbs(
-					tokenEntitySizes.bytesUsedToRecordTokenTransfers(1, 2, 0)
-							* usageProperties.legacyReceiptStorageSecs());
-		}
-	}
-
-	public void tokenAssociateUsage(final SigUsage sigUsage,
-			final BaseTransactionMeta baseMeta,
-			final TokenAssociateMeta tokenAssociateMeta,
-			final UsageAccumulator accumulator) {
+		if (tokenUpdateMeta.hasTreasury()) {
+			accumulator.addNetworkRbs(tokenEntitySizes.bytesUsedToRecordTokenTransfers(1, 2, 0)
+					* usageProperties.legacyReceiptStorageSecs());
+		}
+	}
+
+	public void tokenAssociateUsage(final SigUsage sigUsage, final BaseTransactionMeta baseMeta,
+			final TokenAssociateMeta tokenAssociateMeta, final UsageAccumulator accumulator) {
 		accumulator.resetForTransaction(baseMeta, sigUsage);
 		accumulator.addBpt(tokenAssociateMeta.getBpt());
-		accumulator.addRbs(tokenAssociateMeta.getNumOfTokens()
-				* tokenEntitySizes.bytesUsedPerAccountRelationship() * tokenAssociateMeta.getRelativeLifeTime());
-	}
-
-	public void tokenDissociateUsage(final SigUsage sigUsage,
-			final BaseTransactionMeta baseMeta,
-			final TokenDissociateMeta tokenDissociateMeta,
-			final UsageAccumulator accumulator) {
+		accumulator.addRbs(tokenAssociateMeta.getNumOfTokens() * tokenEntitySizes.bytesUsedPerAccountRelationship()
+				* tokenAssociateMeta.getRelativeLifeTime());
+	}
+
+	public void tokenDissociateUsage(final SigUsage sigUsage, final BaseTransactionMeta baseMeta,
+			final TokenDissociateMeta tokenDissociateMeta, final UsageAccumulator accumulator) {
 		accumulator.resetForTransaction(baseMeta, sigUsage);
 
 		accumulator.addBpt(tokenDissociateMeta.getBpt());
 	}
 
-
-
 	private int noRbImpactBytes(TokenUpdateMeta opMeta) {
-		return ((opMeta.getNewExpiry() > 0) ? LONG_SIZE : 0) +
-				((opMeta.getNewAutoRenewPeriod() > 0) ? LONG_SIZE : 0) +
-				(opMeta.hasTreasury() ? BASIC_ENTITY_ID_SIZE : 0) +
-				(opMeta.hasAutoRenewAccount() ? BASIC_ENTITY_ID_SIZE : 0);
+		return ((opMeta.getNewExpiry() > 0) ? LONG_SIZE : 0) + ((opMeta.getNewAutoRenewPeriod() > 0) ? LONG_SIZE : 0)
+				+ (opMeta.hasTreasury() ? BASIC_ENTITY_ID_SIZE : 0)
+				+ (opMeta.hasAutoRenewAccount() ? BASIC_ENTITY_ID_SIZE : 0);
 	}
 
 	private int plusCollectorSize(final int feeReprSize) {
